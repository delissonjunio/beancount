-*- mode: org -*-
beancount: TODO
* Settlement Dates (Split & Merge)

  In http://furius.ca/beancount/doc/proposal-settlement, I describe the problem
  of merging two half-transactions that occur at different dates, pulled by
  importing from two different accounts into a single one. I also discuss that
  this problem is dual to that of providing a way to input a single transaction
  with legs posting at different dates. These two problems are related and will
  be dealt together by providing additions to the syntax and some plugins as
  well.

  - Including the email thread with mharris & redstreet0 in the settlement doc.

  - Review all the documentation to convert "transfer account" to "clearing
    account" everywhere; that's the correct name for this idea (thanks Filippo).

  - Limbo accounts: Start a document on handling limbo accounts, summarize all
    info from emails. (BTW, these are called "Clearing Accounts"; rename all docs)

  - You need to be able to support a single transaction that gets amortized over
    time.

* Exporting Data

  Beancount has various reports and export mechanisms, but there remain several
  flaws. I want to address some of these urgently.

  - Implement output to CSV from bean-query. This is urgent. Being able to
    export arbitrary data using the SQL syntax and import it in a spreadsheet is
    something I've often had to do manually and there's no good reason for that.
    The shell's code is already prepared to do this, it just needs to be
    implemented. (Notify redstreet)

  - Complete the export of holdings to a Google Spreadsheet and completely
    replace my usage of Google Finance for intra-day reporting. Part of this
    work should result in the ability to produce a spreadsheet of various
    aggregations of dimensions on each stock, e.g., report intra-day movement in
    small, mid and large cap stock positions separately.

  - Idea: Export the Posting table to a Spreadsheet equivalent, as a single list
    of postings, joining transactions by an id column. That should quiet down
    those who think you can do this with a Spreadsheet to try it out for
    themselves.

  - Write a script that, given my portfolio of ETFs, will compute the total
    exposure of AMZN (or any other stock contained within the ETF) of the entire
    portfolio value. In other words, sum up the components of individual stocks
    across all ETFs and mutual funds, and reaggregate by those individual
    stocks. I believe that there is much overlap.

* Documentation

  I have a number of documents pending to release, some of which for part of the
  Benacount Cookbook which exists to provide guidance on selecting accounts and
  methods to book various things.

  Tasks:

  - "Introduction to Double-Entry Booking." The most important one is this intro
    doc. I have a very clear idea of how I want to present this, but for some
    reason I've written everything else and left this for last. I had a couple
    of shots at it but never really finished it. This document will also contain
    a section to explain how inventories "work", that is, how amounts posted to
    them are matched against their existing contents. Complete this doc first.

  - "Cookbook: Taxes." I have a nearly complete cookbook document on booking
    taxes. It's timely [April 2016] and I should try to complete that now for
    this reason.

  - "Cookbook: Health Care". I have a nearly complete cookbook document on
    booking health-care costs. Tracking health-case costs in the US has caused
    me headaches occasionally but I've managed to come up with a nice framework
    for doing so. I need to finish this document to share this. (Ideally with
    DEDUC and COPAY legs explanation. Write an accompanying plugin to insert the
    deductible tracking and what-not.)

  - "Property sale example." Beancount was begun shortly after buying my first
    real-estate property (a condominium loft in Montreal). Because of this, I
    tracked _all_ related expenses in Beancount and I'd like to build an example
    script which processes my transactions to extract just those and finally
    calculate the precise return on the property, including every single little
    tidbit that was spent on it. My goal is to demonstrate that although at face
    value a profit was made, when you account for all the details you realize
    that the true return is much smaller--even potentially a loss. Part of the
    work here involves ensuring that all the input numbers can be pulled out of
    Beancount directly, without using a spreadsheet. I think that doig this
    might require some custom scripting and I intended for this use case to
    become an example of writing scripts against the Beancount API.

  - Write a worked and detailed example of generating automated transactions in
    the Plugins document.

  - Make sure this doc is linked from somewhere:
    http://furius.ca/beancount/doc/proposal-rounding

  - Create an index page of all the possible reports, from the web page.

  - Write more on saving, "Climbing the Capital Mountain."

  - Summarize Ledger's --limit --real --virtual --equity, etc. options.

** Misc Documentation Tasks

  - Write a script to automatically convert and upload the docs for the shell
    functions and what-not into a Google Docs that we can open with a web
    browser. Write a script to spit it out in a nice format and upload.

  - In the comparison doc: describe how Beancount has asset types

  - Comparison w/ Ledger doc: "balance sheet and closing of year"

  - Write a document that explains how to convert to and from Ledger and/or
    HLedger.

  - Complete "How Inventories Work?"
  - Complete intro document on double-entry bookkeepingk."
  - Complete Design Doc

  - Change documentation script to try to download to ODT format and then batch
    format to ebook

  - You should have a dedicated section of your document that explains how market
    values are reported, that is, via the unrealized gains plugin. Also provide a
    market() function, to value holdings.

  - Finally bake a PDF of all GDocs documentation and add a link to it. Should
    be mobile-friendly.




  - Merge "Getting Started with Beancount" & "Tutorial & Example" into a single
    document. See comments from:
    https://docs.google.com/document/d/1w5wWVFuPe6H2Aeex8iqCL8YfAO6xNZgzmrnRNlvxJec/

  - Merge "A Comparison of Beancount, Ledger & HLedger" & "Beancount History &
    Credits" documents into one. See comments from:
    https://docs.google.com/document/d/1w5wWVFuPe6H2Aeex8iqCL8YfAO6xNZgzmrnRNlvxJec/

<<<<<<< HEAD
  - IMPORTANT: We need to test the return values of the Inventory.add_amount()
    method! Review and do this now.

  - Make document directive accept links, so that explicit documents could be
    associated with specific transactions.

  - SQL: When not specified, ORDER BY should be set to be the same as GROUP BY.
    This is a sensible choice.

  - Add a list of posted balances by account to "bean-doctor context".  "linked"
    always links all the transactions, so it's not good enough. Just add this by
    default to the context command.
=======
  - Move the "spreadsheet / mint / quicken / quickbooks / gnucash / sql"
    comparison bit out of the "Motivation" document into the "Comparison" document.
    See comments from:
    https://docs.google.com/document/d/1w5wWVFuPe6H2Aeex8iqCL8YfAO6xNZgzmrnRNlvxJec/
>>>>>>> af425439

  - Make the four extraction methods clear, create a "part" for the four docs.

  - Document average cost inventory booking; in doing so, include this example
    from yegle:

       "The average cost booking could also be useful in other scenarios. For example,
       when you buy gift card in various discounted price, redeem it to an account, and
       use it later. One can manually recalculate cost-basis like this:

         2016-04-15 open Assets:CC
         2016-04-15 open Assets:ITUNES
         2016-04-15 open Expenses:Movie

         2016-04-15 * "15% off giftcard"
             Assets:CC        -85 USD
             Assets:ITUNES    100 GUSD {2016-04-15, 0.85 USD}

         2016-04-16 * "no discount"
             Assets:CC        -50 USD
             Assets:ITUNES     50 GUSD {2016-04-16, 1 USD}

         2016-04-16 * "recalculate cost basis"
             Assets:ITUNES    -50 GUSD {2016-04-16, 1 USD} @1 USD
             Assets:ITUNES   -100 GUSD {2016-04-15, 0.85 USD} @0.85 USD
             Assets:ITUNES    150 GUSD {2016-04-16, 0.90 USD}

         2016-04-16 * "rent a movie"
             Assets:ITUNES    -10 GUSD {2016-04-16, 0.90 USD}
             Expenses:Movie    10 GUSD {2016-04-16, 0.90 USD}

       (http://pastie.org/private/fxtirb6nhojyqmhuop9dfq) but it would be good
       to have beancount handle it for me.

       This is exactly what I do as well, and had similarly thought it would be a great
       secondary use for average cost booking. It would be good to document this
       somewhere. Perhaps Martin would like it in one of his documents or at Simon's
       plain text accounting site/"

    When I write the document on average cost basis, I'll add this example in.

** Auto-Generated Doc

  - Integrate submitted work on auto-generating Beancount docs in the Beancount
    source code itself.

  - Create a registry of all metadata fields being used in the system, with
    documentation for each, so that it does not end up becoming a mess.

  - Create a registry of valid experiment flags. These should be documented in a
    single place as well. This is all easy. How to list the available ones
    (bean-doctor should be able to do this from the registry).


* Complete Display Precision Work

  Automatically determining the required number of fractional digits to render
  numbers with in reports can be surprisingly more complicated than it appears.
  Statistics on the numbers visible in the input file can be used to figure out
  good default values and options exist to override them. In addition, while
  some numbers should be rendered at their most common precision, other
  numbers--prices and rates--need to be rendered at a higher precision.
  Moreover, numbers rendered from an import tend to be produced with the minimal
  number of fractional digits but to render them nicely we should normalize that
  to the most common precision, while rendering more digits if they are present.

  For all the reasons above, at some point I built
  beancount.core.display_context, which provides an accumulator ("context") for
  statistics on precision and a formatter that can be passed around and used by
  the various rendering methods to produce sensible output.

  Tasks:

  - At the moment, the Formatter objects are defined to render a single
    precision for its numbers; this is problematic, because some of the
    to_string() routines of the core objects print out units, cost and price
    numbers at the same time. The Formattter object needs to be extended to
    support formatting all three.

    * Then, the core data structures should be reviewed for correct usage of
      this new, better formatter object.

  - When I implemented the display_context, I did not review the entire codebase
    for consistent usage. I'm a bit ashamed to admit that some of the code uses
    it, and some doesn't. It was a bit thorny to implement and after spending
    much time getting it to work right I did not finish converting all the
    existing code to it (I should have). In particular:

    * The reports code does not use it everywhere. Review all reports code for
      proper use of DisplayContext.

<<<<<<< HEAD
  - Complete testing incomplete output with CostSpec:
=======
    * In particular, review the bean-web and bean-query use the DisplayContext
      object in order to render all their numbers. (Users are noticing, this is
      annoying.)

    * bean-web does not use it everywhere. Review all that code.
>>>>>>> af425439

    * The rendering code used by bean-query has a DecimalRenderer object which
      uses its own method for determining the precision should clearly be
      converted to use the DisplayContext instead.

  - In beancount.ingest, in order to redner numbers pulled from imported data
    nicely for user review, I need to create a new rendering type of
    max(MAXIMUM, MOST_COMMON) for the DisplayFormatter. This type will always
    render at least the most common number of fractional digits but if required,
    render more fractional digits. I've found over time that this would be the
    most palatable rendering style to produce: learn the precision from the
    Beancount input file but render the full precision found in the imported
    files.

  - Make the printer support explicit tolerance syntax. This is crucial for
    round-trip.


  - Implement the maximum number of digits by accumulating the largest possible
    sum of all the ABSOLUTE values seen in the file. This should be a good basis
    for compute the maximum width possibly required to render with Align.RIGHT.
    There is currently a bug whereby that's not being computed correctly, the
    current algorithm is insufficient for accumulated balances, there is a
    bug.

  - Create a page in the web view that lists the various precision - by
    example - inferred in the global DisplayContext.

  - Make setting the precision from bean-example easier (provide a method to
    create that format and update without conversion on the DisplayContext
    itself).

  - In the DisplayContext, implement caching of the formatters created to
    increase speed, especially for printing a single entry repeatedly.

  - Implement reserved number of digits.

  - Add docstrings to DisplayContext.

  - In the EntryPrinter(), figure out the maximum width of accounts and set it up.
  - Add a "target num columns" instead of a "min_width_account" to the
    EntryPrinter and figure out the min_width_account automatically from it,
    depending on whether we've got render_weights on or not. Use hte longest
    possible number of integral digits required from the DisplayContext in
    order to make this tight.

  - Add an option for the DisplayContext to issue a warning if numbers are
    rendered through it that lose some precision.

  - Add "display_precision" input file option whereby the user can set the
    precision to be used by each currency.

  - This needs to be handled properly, the last column needs to have correct
    precision rendering, using the DisplayContext:

      bean-query trans-pricing.beancount 'select account, sum(position),
      cost(sum(position)), convert(cost(sum(position)), "EUR") group by account'
              account                sum_position         cost_sum_posi convert_cost_sum_position_c_
      ----------------------- --------------------------- ------------- ----------------------------------
      Assets:Investments:Cash -734.10   USD               -734.10   USD -644.2864665613480779357556609 EUR
      Assets:Investments:HDV    10      HDV {73.41   USD}  734.10   USD  644.2864665613480779357556609 EUR

  - bean-doctor context does not render all digits... it should render all the
    numbers as represented in memory. Don't round those numbers.

* Move Much of Core to Plugins

  Some of the functionality currently residing in the Beancount core could be
  moved to plugins. For example, processing directories for auto-creating
  document directives should not be part of the core (it's there for historical
  reasons: plugins did not exist at the time). I'd like to do that in order to
  simplify the Beancount core itself.

** Document Directives

  Document directives should be moved to their own plugin and numerous
  improvements can be carried out on them. Their association with transactions
  as well as avoiding collisions when creating them autoamtically would all be
  improvements to them.

  - Move the document option which seeks document files from directives to a
    plugin.

  - IDEA: Create a plugin that will convert "doc:" metadata to a document file,
    that will search for a unique string name in all the filenames and
    associate the filename with this directive via a link or something.

  - Write a proposal for implementing a transformation on a specific set of
    transactions, that supports capital gains with commission taken into
    account.

  - Can we automatically add a ^LINK to the document directive in order to
    associate a PDF with a document?!? -> For trade tickets. Maybe let the
    modules provide a import_link() function on the associated PDF files?
    (This is related to ^64647f10b2fd)

  - Adding the ability for links on document directives was also requested on
    the ledger-cli mailing list.

        On Sat, Apr 26, 2014 at 6:18 AM, Esben Stien <b0ef@esben-stien.name> wrote:

        "Craig Earls" <enderw88@gmail.com> writes:
         The first use in ledger-cli is to link each transaction to a document,
        which is pretty important in accounting;)

        Well no, not exactly. The thing you do in importing financial data is basically
        to funnel transactions from all of your statements from all your institutions
        in a single place in a single format with a single set of accounts, so that you
        can do reporting with a view of everything you have. Having support for a
        per-transaction link to a particular document is generally unnecessary--you can
        easily find the corresponding document by date if you need to.

        In order to associate a unique ID with a particular transaction, in Beancount
        you can use a "link" which is like a special kind of tag. I think Ledger has a
        similar feature, per-post ("tag"?). It looks like this in Beancount:

          2013-04-06 * "Invoice to Metropolis for job well done, waiting for payment."
          ^metropolis-invoice-103
             ...
             ...

        The "^...." bit is a link. You can have multiple links per transactions. The
        web interface can show you all transactions with the same link in a separate
        list (under the /link/.... URL).

        Separately, there is a "document" directive that allows you to associate a
        document with an account, e.g.

          2014-01-01 document  Expenses:Electricity
          "/path/to/filename/ConEdison-2013-12.pdf"

        Documents don't have to be declared that way explicitly: you can also tell
        Beancount about a root directory where it will find documents automatically and
        create the document entries for you. The files just have to be organized in a
        directory hierarchy mirrorring the account names exactly, and files must begin
        with "YYYY-MM-DD" to provide a date for the document. That's a simple
        convention. LedgerHub is able to move files that it recognizes to such a file
        hierarchy, so after you import the data, you file the files into e.g. a local
        git repo with all your statemetns, and your document entries show up in the
        registers. It's also a nice way to organize all your statements, so if you need
        to bring something up for e.g. a tax audit, you quickly know where to find it.

        Those two features are not related at the moment... but I think I'll add the
        ability to have links on document directives. That seems like an effective way
        one could associate a particular pdf document (given a declaration) with a list
        of transactions. You click on the link, see all the transactions + the
        document, and you can click on the document itself to see the detail. Seems
        like a legit idea.

  - Auto-doc from directories of files should ignore files already associated
    via an explicit documents directive; just ignore files with the same
    absolute name.

  - Documents found in parent directories don't end up creating a directive
    because we skip them because we only restrict to accounts which have had an
    open declaration... this is probably not what we want, in order to maximize
    the number of documents captured by this. {fa96aa05361d}

  - Idea: A link between a transaction to a document can be created by
    associating a document's checksum as the link of the transaction instead of
    a unique filename. If Beancount could associate them - and it could, it has
    access to the document files and the corpus of transactions - the web
    interface could insert a special link between the two. Maybe we could do the
    same thing with the filename as well.

  - A better idea to do this would be to allow specifying an explicit document
    directive, and finding document directives from files that are already
    specified should not re-create them. This way you can specify both the
    document and a transaction and use a common link as a natural way to
    associate them, e.g.:

       2014-06-20 document Income:US:Employer:GSU "2014-06-20.employer.0000000.pdf" ^ee63c6fc7aa6

       2014-06-20 * "PAYROLL" | "Refund for fractional shares" ^ee63c6fc7aa6
         ...
         ...

  - Document finding from files should not create documents that have been
    explicitly specified in the ledger. Avoid duplication! This is an important
    fix to make, that will allow both to co-exist together.

** Balance Directives

  - Balance checks could also be a plugin.

** Open/Close Directives

  - I think if you relax the assumptions about having Open and Close directives
    for all accounts, those could even be moved to a plugin. Without this
    'open_close' plugin, accounts would just get auto-created and no error
    output if they weren't. With the plugin, we would have current strict
    behavior. This means that non-plugin code that requires the full set of
    accounts from a list of entries would not be able to rely anymore on the
    presence of open entries, and so would the validation.

** Pad Directives

  - Put all the Pad code into a single file as a plugin, same with Open Close,
    and Balance. Maybe we can organize those codes to be all localized in single
    files, and for many of these features, they can be implemented in
    self-contained plugins with all their codes together! openclose.py, pad.py,
    balance.py, etc. I think even 'event' directives can become those. And maybe
    a good way to disambiguate between ops adn plugins is just this... maybe ops
    is non-plugins, e.g. prices, summarize, etc.

  - Pad could be a plugin, definitely.

  - You could make the narrations for padding and summarization transactions
    specifiable via options.

** Dynamic Directives / Configurable

  - (old notes) I recently teased out that many of the basic functions can be
    implemented as individual stages of transformations on the list of
    directives. This started out as a way to add plugins by adding a custom
    transformation stage, but now I see that if I can make the parser able to
    consume generic syntax that might allow extensions, and to allow these
    plugins to specify new directive types for extensions, I might be able to
    shove a *lot* of the existing functionality into nice isolated plugin
    modules. Even functionality as basic as Balance checks. I'm not going to to
    do this in the first release, but I want to set the stage for it.

  - Make the plugins able to register types with the parser... this should
    allow the parser to call back on the plugins to create the appropriate
    types... this means true extensibility throughout! This is a fantastic
    idea... do this after v2 ship.  Maybe they get parsed as a special "Unknown"
    directive that accepts a grab-bag of strings and tags and accounts and
    amounts and they get replaced by the plugins; whatever Unknown trickles
    through would generate a warning in the errors.

  - It should be possible to make the parser accept unknown directives that
    accept an arbitrary list of accounts and string parameters, like this:

      2014-06-01 unknown Assets:US:CreditCard "Something"

* Shell and Query Language

  When I implemented the SQL shell, it was intended as an experiment, and as
  such I did not bother implementing a racial set of unit tests for it, the goal
  was to move fast. It has been an ongoing experiment for a while and now I've
  gathered enough user requirements, and I've had enough new ideas about how it
  could be improve that I should move it to the next stage.

  In particular, I really want to abstract its workings away from Beancount. The
  following would allow the shell to move out of Beancount entirely, in theory:

  1. Define an abstract table source (named columns of typed data, like an R
     DataFrame),
  2. Supporting custom data types (for Beancount's Amount, Position and
     Inventory types),
  3. Supporting repeated fields (for tags and links), and
  4. Supporting structured fields, deal with flattening properly.
  5. Supporting the calling of arbitrary Python functions from the shell.
  6. bean-query's FROM clause could move to a function, something like this:

        FROM BEANCOUNT("/home/blais/ledger.beancount", postings, close=1)

  The current functionality that the FROM clause offers can be replaced by
  providing functions for the WHERE clause to use. Basically all we need is a
  single joined table of Transaction and Postings with suitable functions.

  - Implement a new syntax to abstract away from Beancount. Output the results
    of converting the SQL query to a protobuf to instill a tighter definition
    which guarantees types. (Add the protobuf dependency.)

  - I need to implement a full battery of unit tests for the functions provided
    in the shell's environment. I've neglected to do this. Do this now.

  - Convert the environment functions from classes to just regular function
    objects, taking advantage of Python3's ability to attach datatypes onto the
    arguments and return value. This should clean up the b.q.query_env code a bit.

  - Implement PIVOT reports directly from the shell. These are oft-requested.

  - Should we validate that the query is legit before we even run it? I think
    so. Compile immediately after parsing instead of loading the Beancount file
    first. This will make failing queries return immediately, a better
    experience.

  - Wouldn't it be nice if running a bean-query could automatically upload to a
    new Google Doc and bring up the web browser interface? Do this.


** Query Language
http://furius.ca/beancount/doc/proposal-query

  - Add dot-syntax to be able to run inequalities against the balance, e.g.
    balance.number < 1000 USD, or parse amounts, units(balance) < 1000 USD.
    Some users have inferred that this would work, so it's probably intuitive
    to others too.

  - Create tests for all the realistic test cases
    Use cases:

     # FIXME: About balance reports, what is the recommended way to remove empty
     # balances? e.g. on a balance sheet when using the CLEAR option.

     # holdings --by currency:
     #   SELECT currency, sum(change)
     #   GROUP BY currency

     # holdings --by account
     #   SELECT account, sum(change)
     #   GROUP BY account

     # networth,equity:
     #   SELECT convert(sum(change), 'USD')
     #   SELECT convert(sum(change), 'CAD')

     # prices:
     #   SELECT date, currency, cost
     #   WHERE type = 'Price'

     # all_prices:
     #   PRINT
     #   WHERE type = 'Price'

     # check,validate:
     #   CHECK

     # errors:
     #   ERRORS

     # current_events,latest_events:
     #   SELECT date, location, narration
     #   WHERE type = 'Event'

     # events:
     #   SELECT location, narration
     #   WHERE type = 'Event'

     # activity,updated:
     #   SELECT account, LATEST(date)

     # stats-types:
     #   SELECT DISTINCT COUNT(type)
     #   SELECT COUNT(DISTINCT type) -- unsure

     # stats-directives:
     #   SELECT COUNT(id)

     # stats-entries:
     #   SELECT COUNT(id) WHERE type = 'Transaction'

     # stats-postings:
     #   SELECT COUNT(*)

     # SELECT
     #   root_account, AVG(balance)
     # FROM (
     #   SELECT
     #     MAXDEPTH(account, 2) as root_account
     #     MONTH(date) as month,
     #     SUM(change) as balance
     #   WHERE date > 2014-01-01
     #   GROUP BY root_account, month
     # )
     # GROUP BY root_account


     # Look at 401k
     # select account, sum(units(change)) where account ~ '2014.*401k' group by 1 order by 1;


     # FIXME: from mailing-list:
     # SELECT account, payee, sum(change)
     # WHERE account ~ "Payable" OR account ~ "Receivable" GROUP BY 1, 2;


     # FIXME: To render holdings at "average cost", e.g. when aggregating by account,
     # you could provide an "AVERAGE(Inventory)" function that merges an inventory's
     # lots in the same way that the holdings merge right now. THIS is how to replace
     # and remove all holdings support.



  - Use the display_context in the BQL rendering routines instead of using the
    display precision mode in the displayed numbers only.


  - This should fail (it doesn't):

       SELECT DISTINCT account  GROUP BY account, account_sortkey(account) ORDER BY 2;

    I think you need to apply the ORDER-BY separately, and be able to ORDER-BY
    aggregate values.


  - The OPEN ON and CLOSE ON syntaxes get on my nerves. I need something
    simpler, maybe even something simpler for "just this year". Maybe an
    auto-open at the first transaction that occurs after filtering, something
    like this:

       FROM  year = 2014  CLAMPED

    where CLAMPED means (open + close + clear) operations.


  - Add tests for all environment functions

  - Optional: Support a 'batch mode' format to process multiple statements at
    once, reading the input files only once (needs support for redirection of
    output to files).

  - Write a documentation for the query language.


  - In docs: explain four ways to "get data out": bean-web, bean-report,
    bean-query, write script.


  - Create a setvar for style (boxed, spaced, etc.)


  - Rename 'change' column to 'position', and support dotted attribute name
    syntax. It should map onto the Python syntax one-to-one.


  - Compute the special 'balance' row and produce journals with it.


  - Cache .format methods in renderers, they may be caching the formatting
    themselves. Time the difference, see if it matters, look at CPython
    implementation to find out.

  - The current number formatting code truncates numbers longer than the mode
    and should be rounding it. Make it round.

  - Another problem is that although the mode of the precision could be
    selected to be 2, if other currencies have a higher maximum, numbers with
    greater precision than that will render to more digits. This is not nice.

  - The insertion of unrealized value in this test query is the reason we have
    14 digits of precision; this is not right, the unrealized entries should be
    generated with less precision, should be quantized to the mode of the
    precisions in the input file itself:

       select account, sum(units(change)) from close on 2015-01-01   where account ~ 'ameritra'   group by 1 order by 1;


    Time to write test for this, for the mode rounding.


  - Convert the amount renderer to use the display-context.


  - Render with custom routine, not beancount.reports.table

    * Find a way to pipe into treeify
    * Deal with rendering on multiple lines, e.g., for inventories with multiple positions


  - Implement set variables for format and verbosity and display precision and what-not



  - Support matching on other than Transactions instances.

  - You could apply an early limit only if sorting is not requested, stopping
    after the limit number of rows.

  - Implement and support the ResultSetEnvironment for nested select quereis.
    (Actually allow evaluating the SQL against generic rows of datasets.)

  - New columns and functions:
    * Add date() function to create dates from a dateutil string
    * Support simple mathematical operations, +, - , /.
    * Implement set operations, "in" for sets
    * Implement globbing matches




  - Flatten should parse closer to distinct keyword, as in SELECT FLATTEN ...

  - Maybe add format keyword followed by the desired format instead of a set var
    (or add both)

  - Redirecting output should be done with > at the end of a statement

  - "types ..." : print the inferred types of a statement, the targets, or maybe
    that's just part of EXPLAIN? DESCRIBE? Describe prints all the columns and
    functions in each environments? Or is it HELP?

  - BALANCES should use and translate operating currencies to their own column,
    and it should just work automatically. It should pull the list of operating
    currencies and generate an appropriate list of SELECT targets.

  - Create an "AROUND(date, [numdays])" function that matches dates some number
    of days before or after. We should be able to use this to view transactions
    occurring near another transaction.

  - This causes an ugly error message:
    beancount> print from has_account ~ 'Rent';

  - That's weird, why didn't those get merged together, investigate:

     beancount> select cost_currency, sum(cost(change)) where account ~
     'assets.*inv' group by 1 ;
     ,-----+-----------------------------------.
     +-----+-----------------------------------+
     | CAD | XXXXX.XXXXXXX0000000000000000 CAD |
     |     | XXXXX.XXXXXXX0000000000000000 CAD |
     | USD |                                   |
     `-----+-----------------------------------'

    This is probably due to lot-dates not being rendered.

  - You need to support "COUNT(*)", it's too common. r.Count(r.Wildcard()).

  - The shell should have a method for rendering the context before and after a
    particular transcation, and that transaction as well, in the middle. This
    should replace the "bean-doctor context" command.

  - As a special feature, add an option to support automatic aggregations,
    either implicitly with a set-var, or with the inclusion and support of
    "GROUP BY *", or maybe "GROUP BY NATURAL" which is less misleading than
    "GROUP BY *". Or perhaps just "GROUP" with the "BY ..." bit being optional.
    I like that.

    Although MySQL treats it differently: "If you use a group function in a
    statement containing no GROUP BY clause, it is equivalent to grouping on all
    rows. For more information, see Section 12.17.3, “MySQL Handling of GROUP
    BY”."



  - For the precision, create some sort of context object that will provide
    the precision to render any number by, indexed by commodity. This should be
    accumulated during rendering and then used for rendering.

  - Provide an option to split apart the commodity and the cost commodity
    into their own columns. This generic object should be working for text, and
    then could be simply reused by the CSV routines.

  - Add EXPLODE keyword to parser in order to allow the breaking out of the
    various columns of an Inventory or Position. This design is a good balance of
    being explicit and succint at the same time. The term 'explode' explains well
    what is meant to happen.

       SELECT account, EXPLODE sum(change) ...

    will result in columns:

        account, change_number, change_currency, change_cost_number, change_cost_currency, change_lot_date, change_lot_label



  - Idea: support entry.<field> in the targets and where clauses. This would
    remove the need to have duplicated columns, would make the language simpler
    and more intuitive.


  - Idea: Another output data format for the reports/query language could be
    parseable Python format.



  - (query syntax) It *would* make sense to use full SQL for this, even if the
    aggregation method is an inventory.

      targets: units, cost, market, lots
      data-source: balances, journal, holdings
      restricts: ... all the conditions that match transactions, with = ...
      aggregations: by currency, by day, by month, by account (regexp), etc.
      other: filter display, pivot table (for by-month reports), max depth

    You would render these as a table.

  - Implement a "reload" command to avoid having to leave the shell after the
    file changes. Maybe we should even have an "autoreload" feature that just
    kicks in before a query, like the web interface.


  - Move bean-example to being just a doctor subcommand; we really don't need to
    make that a first-class thing.

  - Support constants for flags, e.g. flags.conversion is equivalent to 'C'.
    Add those to our existing unit tests.

  - Create test cases for all query_env, including evaluation. The list of tests
    is currently not exhaustive.


  - Operating currencies getting pulled out are necessary... maybe do this in
    the translation?

  - Support COUNT(), and COUNT(*), for this question on the ledger-cli list:
    https://groups.google.com/d/msg/ledger-cli/4d9ZYVLnCGQ/ZyAqwZE-TBoJ
    Try to reproduce this specific use case.


** V2

  - I think we can do prety well like this:

      SELECT ... FROM transactions|postings|balance|...
      WHERE ANY(...)
            ALL(...)

    I'm not sure where OPEN CLOSE and CLEAR all fit though.

  - The table provider should support two kinds of fields: single and repeated.
    Repeated fields include Position, but also Tags. By default, rendering
    should put the entire contents in one cell/line, all only when using
    BROADCAST or FLATTEN should multiple lines be created. Maybe the Inventory
    datatype could be removed and instead be provided as a repeated field of
    Position instances.

  - The ad-hoc alignment of numbers present in the query_render.DecimalRenderer
    code should be removed, and all rendering should occur via DisplayContext.

  - Numberification should probably occur with a flag of some sort, or perhaps a
    shell variable. Not sure.

  - A better representation of a query should be produced, perhaps in a
    protobuf, with cross-reference capability and the ability to create a
    processing tree for each row.

  - Dot syntax should definitely be supported. This is how we'll get rid of the
    FROM clause.

  - Keep in mind that the booking branch might break a lot of user queries.

  - "SELECT *" should really render _all_ the possible fields, not just a
    sensible subset. This has been annoying me a lot.

  - The compiler should output Python code to evaluate and process the results,
    instead of interpreting the tree of operations.

  - In bean-sql, render out the tags to their own table and create a 1:N join
    table for them. In Beancount, provide a new table of tags. Either way. Tags
    could be their own table.

** Queries from Files

  I'd like to build some features to name, store and retrieve a user's
  particular queries from their input files and run them.

  - Provide a way to save and easily render a query, from the input file. e.g.

      2015-09-23 query "cash" 'SELECT CONVERT(SUM(position), "USD") WHERE account ~ "Cash"'"

    Typing "cash" in the shell should run this query.

    Also, there should be an option to bean-query (or less likely, a dedicated
    command) to generate all the queries defined in an input file.

* SQLite3 Integration

  - Another area of shell experimentation is that I should build some way to
    provide Beancount's input as a virtual table in SQLite3, even if it's not
    possible to implement custom datatypes. I can't foresee using this myself
    but I can imagine other people getting creative with this, and Beancount
    could benefit from having the full set of SQL operations from SQLite
    available to play on its data.

    Note that this is distinct from bean-sql: bean-sql first loads the input
    into a table. What I'm thinking of instead is to create a virtual table,
    directly from the input file, without a conversion step. (Of course, if I do
    that, bean-sql's capability should be subsumed by this new tool.)



* Import (Ingest)

  In Q1 2016, I converted the entire LedgerHub codebase to a leaner, simpler and
  better set of code under beancount.ingest. I finished all the work to convert
  what was previously there and while I'm quite happy with it, my original ideas
  for what the import code could do went a bit beyond what it currently does. It
  involves a number of small but impactful improvements, such as adding an
  on-disk cache so that repeating slow conversions (e.g., from PDF) would not
  have to be repeated, or to carry out some default cleanup up common input
  files. I also want to add a good CSV importer, and maybe a QIF one.

** CSV Importer

  - Create a good, default, useful, configurable importer for CSV files.

  - Write a CSV file sniffer that automatically infers which columns should
    match which fields. Try to make this smart, e.g., if some column "mostly"
    increases, it would be the balance column. This should be for fun (I don't
    need it).

  - Use new CSV downloads to build the importer; start using it.

  - The sniffer should support column types:

    * Date
    * Description
    * Change
    * Credit
    * Debit
    * Balance

    And should tolerance some cross-checking of the balance against the amounts.

** Solve Performance Problems on Mac

  - Trying to bean-extract from LC on Mac takes FOREVER. Debug this thing
    damnit.

  - Implement on-disk cache now.

  - Implement logging of time take by each importer (verbose switch). In
    find_imports(). Do nice logging.

  - Fix ugly importer names from my configuration.
  - Uniformize all directory names from my configuration.


** Auto-Insert

  - AWESOME IDEA: Write a script that, given an input file with various sets of
    transactions, will find sections with most similar transactions in a
    destination file (the main file) and automatically insert those transactions
    in the destination file in the right place and run a diff with it. This
    should be part of the import suite. Do this as a post-process to import!
    Maybe use org-mode or other separators as a way to segregate groups of
    transactions.

** Future Features

  - Implement formatting that's "minimum most-common" and use it on the
    importer's output, it would really improve the output of it, which is
    currently literal, e.g., it just prints what's from the file, at that
    precision. I hate correcting those manually.

  - In identify, mark as ambiguous if two handlers match.

  - Run directories check on each run of file? Disable with an option.

  - Make sure that when an exptest fails it includes the filename of the test
    somewhere in there; it's annoying when it's not present there.

  - Printing transactions should use the maximum precision between display
    context and natural. Create a new DisplayContext style, on top of "COMMON"
    and "MAXIMUM", call it something else, perhaps "COMPLETE". Should be max of
    context and natural.

  - Implement on-disk caching for conversions. This is important--it's quite
    frustrating to wait a few times too many. Do this now.

  - The code that auto-files statements needs to detect and de-dup files which
    have the same contents, because it is likely some files will be downloaded
    twice, it happens a lot.

  - When payee == narration, remove one of the two. This should be a generic and
    simple enough check to apply. This is a common occurrence.

  - There should be an automatic check that the accounts output by the
    extraction are all valid Beancount/Ledger account names.

  - Duplicate entries should cover all directive types (for balances).

  - Validation of directories (aka bean-doctor directories) should be
    automatically invoked by bean-file, and that would make sense.

  - Implement some hook to provide your own auto-categorization.
  - Provide some module that will attempt to categorize automatically, that can
    be inserted into this auto-categorization hook.

  - It would be super awesome if you could automate away the insertion of new
    transactions in the input file, following the previous transactions...
    we can find a heuristic to do this. That would be _really_ cool.

  - We will want to somehow "normalize" and merge payee names, because some of
    that differ very little are obvious for the same business... this would be
    useful. What kinds of tools will we need for that?

    Clean Import: The new importers should be able to strip the non-payee parts
    of the payee name, e.g. NEW YO, SAN FR, etc. Maybe we could let the user
    provide a filter function to sanitize the names of the payees, or maybe more
    generally just a filter on the entries before printing them out. This way
    you could provide your very own custom filter function that cleans up
    anything you don't like.

  - Importer should warn when not all the sections within have importers for it
    (R. OFX has many sections and one of the sections I needed - credit line -
    was missing in my importer config, so I discovered this). If we do this,
    this means that we may want to provide a "no-op" importer in order to
    silence that warning in case that's what's desired.

  - Write a generic import routine that will try to heuristically match
    partially completed transactions from an existing Ledger. Use some NLP or
    somesuch matching algorithm.

    Given some incomplete transactions, complete them heuristically based on
    previous contents of the ledger. This should make import a lot easier. This
    should be generic and work across all importers, a single function call.

  - Provide the previous ledger as input to extract(), some people may want to
    do per-account matching. See Filippo's request on this, whereby he wants to
    use the previous ledger's list of accounts to configure his importers. I
    suggested he load the previous file explicitly (taking advantage of the
    cache) in his configuration for now, but this is something I may want to
    revisit in the future.

  - In ingest, use /usr/bin/strings as a last resort if all other PDF converters
    fail.

  - When we import, if a file was not detected, don't spit out an org text
    line. Still doesn't work.

** GnuCash

  - Write a converter of GnuCash XML files into Beancount.

  - Contact xentac@ for an example GnuCash input file with 2-3 years of data.
    Willing to share (see email).


* Make Commodity Directives Required

  Zhuoyun Wei made a comment on a doc that account names are required to be
  declared by default while commodities don't. However, at this point they both
  have dedicated directives to declare them. Commodity directives are so far
  only used to hang metadata off of them. He suggests that Commodity directives
  should be required to be present by default. It would make the behavior
  similar as that of accounts. It would be more pedantic by default. Instead of
  a check_commodity plugin I could provide an auto_commodity plugin similar to
  auto_accounts, so you could use that in order to not bother. The stream of
  transactions would assured to always contain a Commodity directive if one
  appears, like for accounts.

  - Do this.

  - OLD DESCRIPTION: options['commodities'] is currently where the list of all
    commodities seen from the parser lives. The
    beancount.core.getters.get_commodities_map() routine uses this to
    automatically generate a full list of directives. An alternative would be to
    implement a plugin that enforces the generation of these post-parsing so
    that they are always guaranteed to live within the flow of entries. This
    would allow us to keep all the data in that list of entries and to avoid
    depending on the options to store that output.

    This should probably be combined with a similar step that similarly
    enforces all unopened accounts to have an Open directive as well.

  - Make the onecommodity plugin skip accounts with multiple declared
    commodities. It should apply only to accounts which have no declared
    commodities. Then turn it on in my own file.


* Booking

  The 'booking' branch is one of the biggest branches ongoing in Beancount: it
  implements the proposal at http://furius.ca/beancount/doc/proposal-booking. It
  essentially consists in three big changes: (1) it allows a lot more
  opportunities for interpolating missing input, and (2) it changes in how lots
  are applied to inventories. Input specified in reducing lots will be
  interpreted as a partial match specification against the inventory of the
  corresponding accounts. This should allow users to provide the minimal amount
  of information and produce a specific lot. Augmenting lots always inherit the
  date of their transaction which will allow us to report on trades correctly,
  including automatically determining short vs. long-term holding periods, and
  finally (3) it introduces syntax to automatically merge lots together in order
  to deal with average cost booking. These changes will also allow aumatically
  resolution of ambiguous lots which will invoke a particular method chosen by
  the user, e.g. FIFO booking.

  In order to carry on during the tax season for TY2015, I implemented a kludge
  in the "carry_date_and_book_cost" branch. This will get removed.

  Tasks:

  - Remove the horrible CARRY_DATE_AND_BOOK_COST kludge; do this by finishing
    the 'booking' branch and making the lots conform exactly to those present in
    the inventory balance, so that the inventory booking can proceed by
    comparing the entire cost object precisely...

  - Complete testing incomplete output with CostSpec:

    - This causes a problem because a tag is parsed in '#9.95':
      10 AAPL {45.23#9.95 USD}

    - Make sure parsing {3.00 # USD} does not produce the smae CostSpec as {3.00 USD}.

    - Remove OLD comments from parser.py and update the description to use the
      xposition class.

  - Remove the beancount.ops.documents plugin, or perhaps make the loader
    operate in a raw mode, e.g. not running any plugins.

    egrep --include='*.py' -srn 'parse_(string|file)' /home/blais/p/beancount/src/python/beancount

  - Write test for beancount.parser.booking_full.

  - Merge beancount.core.interpolate into booking.
  - Merge beancount.ops.validation.validate_inventory_booking() into booking.

  - This causes a problem because a tag is parsed in '#9.95':
    10 AAPL {45.23#9.95 USD}

  - (Annoyance) Make interpolation.balance_incomplete_postings() return a new
    object and not work destructively. No reason not to.

  - (Annoyance) All functions that return an (entries, errors, options_map)
    triple really should return (entries, options_map, errors), in this order.

  - Improve the ability to detect a user-specific tolerance in
    is_tolerance_user_specified(). This heuristic is not great, find some better
    way.

  - Create a b.c.data.transactions_only() function to this common type of
    filtering and grep/replace everywhere. This is just too common not to create
    a utility.

  - Unref the constants in finalizer for module, here: {48414425cf78}.

  - Write a test to ensure that an auto-posting with no effect results in no
    new posting getting inserted.

  - Replace Holding by the new, flattened Position, it's a _lot_ more like it.
    Makes a lot of sense now. Move the price_date to .meta, I don't think it's
    actually used.

  - Implement an optional feature that disables the merging of inventory lots
    for all lots except lots without cost. In other words, if there's a cost
    object, don't even compare them or try to merge them together; only lots
    without cost would automatically merge.

    I believe that this probably wouldn't cause any problems in selecting
    reducing lots and could simplify the "rules" for how inventory booking
    works. I'd want to test it out on my real file before committing to the
    idea. Removing merging of lots-at-cost would make the merging logic simpler
    and easier to understand.

    But what about something like this? Do we want multiple lots here?

       2005-12-29 * "Dividend on NB550"
         Assets:CA:RRSP:NB550            1.340 NB550 {18.2348 CAD}
         Assets:CA:RRSP:NB550           28.646 NB550 {18.2348 CAD}
         Income:CA:RRSP:Dividends

  - Test a conversion of shares with lot-date, e.g.:

      2000-01-18 * Buy CRA
        Assets:CA:RBC-Investing:Taxable-CAD:CRA           4 "CRA1" {232.00 USD / 2000-01-18}
        Assets:CA:RBC-Investing:Taxable-CAD               -1395.43 CAD @ 0.665027984206 USD  ; cost

      2000-02-22 * CRA Stock Split 2:1
        Assets:CA:RBC-Investing:Taxable-CAD:CRA          -4 "CRA1" {232.00 USD / 2000-01-18}
        Assets:CA:RBC-Investing:Taxable-CAD:CRA           8 CRA {116.00 USD / 2000-01-18}

  - Create a command in bean-doctor which lists all of the lots and their
    changes for a particular account. This is meant to be a debugging tool for
    booking algorithms. The rendering should be clear and detailed.

** Original Idea for this Branch

  - Lot improvement: the lot specification on a reducing posting is only present
    to disambiguate which of the lots to reduce or match against. Maybe we
    should provide a different syntax when an expected reduction takes place,
    this would be allowed:

       (augment)
       2014-06-17 *
          Assets:US:Investing:HOOL    10 HOOL {523.45 USD / i-want-more}

       (reducing) All of the following should be allowed:
          Assets:US:Investing:HOOL    -7 HOOL ; possibly ambiguous
          Assets:US:Investing:HOOL    -7 HOOL [] ; possibly ambiguous
          Assets:US:Investing:HOOL    -7 HOOL [523.45 USD]
          Assets:US:Investing:HOOL    -7 HOOL [2014-06-17]
          Assets:US:Investing:HOOL    -7 HOOL [i-want-more]

    By enforcing a distinct syntax, the user is telling us that this leg is
    expected to reduce an existing position. This information is useful, in
    that it avoids possible mistakes. I like the explicitness of it.

    Sufficient debugging output should be provided from the "print" command to
    be able to identify which lot is being matched against and why. We need to
    provide more transparency into this.

  - FIFO or LIFO booking could be "enforced" simply by declaring the expected
    booking method of an account, and then issuing an error when explicit
    entries deviate from that method. This is an easy idea... would be very
    useful. The automatic method would only be used to resolve ambiguity! This
    is nice.

** Old Notes

  - Make a temporary hack to disable strict checks on a per-account basis. This
    will keep us going against average cost until the full inventory proposal
    is implemented.

      "The inventory booking proposal for average booking won't be implemented in
      the next few weeks... I'm tempted to think that maybe I should provide a way
      to disable the strict balance checks in the interim. This way we could enter
      the transactions without matching lots strictly... at least all the data
      would be present and the balance checks would work.  Would people think it's
      a good idea?  I would do this by extending the default value for the type of
      booking is intended to take place (as in the inventory proposal) and add a
      new value for it, i.e,. in addition to STRICT, FIFO, LIFO, AVERAGE,
      AVERAGE_ONLY, I would add NONE. I would use the proposed syntax extension for
      the Open directive, e.g.

      2014-08-84 open Assets:US:Vanguard:VIIPX    VIIPX    "NONE"

      This also means that you could setup all your accounts to remove all inventory
      booking, which results in a booking method similar to Ledger (no checks and no
      errors), by setting the default value for it, like this:

        option "booking_method" "NONE"

      This could appeal to those who would like less checks, like Ledger, or who are
      converting their Ledger ledgers to Beancount.

      Down the road, the inventory booking would use that and implement all methods,
      but for now, only the balance check would consult that value and disable the
      check if the default booking method is "NONE". I think I could easily hack that
      in in a few hours."



  - Implement the proposal


  - (design) New inventory booking:
    1. for each posting, classify by currency
    2. for each posting at cost, classify whether position augmentation or reduction
    3. For position reductions, match against inventory
    4. Within currency groups, process interpolation, including those in
       position augmentations

    It should be possible to do something like this for cost basis adjustments:
       Assets:Account         -10 MSFT {34 USD}
       Assets:Account          10 MSFT {USD}
       Income:PnL             400 USD

    (See doc on Smarter Elision for a better version of this)



  - Separate inventory booking to be implemented in a plugin. It should do
    three things:

    * Find matching lots and raise errors when not found

    * replace all partially specified lots to their fully specified versions
      (they matched lots). For augmenting lots, this means insert the date. For
      lot reductions, it means, find the matching lot and use that instead of
      the partially specified one.

    * Insert links on matching lots, so that trades can be identified a
      posteriori.

    This means, move beancount.ops.validation.validate_inventory_booking() to
    its own file and make it do the three steps above.



  (avg cost idea)

  - Docs for inventory booking: Add {* 634.23 USD} idea for average cost
    booking: there should be an optional amount, and the star just means "before
    and after". Add this to B docs.

  - PROBLEM: You need be able to provide the cost with both and addition and a
    reduction, e.g.
       -2 HOOL {* 650 USD} ;; Should be possible even if current avg cost if 600 USD
        2 HOOL {* 650 USD} ;; Means "add at this cost and then convert to avg
    cost"

    This is nice! The "*" now always means "after applying this operation,
    convert to avg cost.".



  - You should add tests to ensure that an Inventory() can never have positions
    created with a cost of the same cost_currency as the currency. This should
    be enforced in the Position object itself.

  - After it's done, merge back branch 'sanscost', and we should be able to
    make this work using the total cost value on the lots.



  - Implement a report of Trades booked in the list of filtered transactions!
    Trades should be automatically identified by the booking process, with
    its own namespace of links. Then allow producing suitable reports for trades.

  - (reports) Bring back the trades report into the mainline version, using
    inventory reductions.

  - (reports) We really do need to report on position reduction as TRADES. This
    is an important report to generate! This should be done separately from the
    improved inventory booking method.

    This report needs to include the long-term vs. short-term nature of those
    trades! The right way to do this is to run a separate plug-in that will
    add appropriate #long-term and #short-term tags or meta-data to those
    transactions, based on their booking dates..


  - Add the acquisition date to each lot, so that short/long-term can be
    calculated for the lot. The goal is to enable the automatic calculation and
    reporting of long vs. short capital gains.


** Notes Copied from Full Booking Code

  - Testing:

    * FIXME: Come up with cases where we're able to infer an AUGMENTING leg

    * FIXME: Come up with a case that would be ambiguous if not for the fact
      that one of the currencies already balances.


    # You should be able to support inference of prices as per the sellgains plugin.
    # Or should we instead have the sellgains plugin automatically insert the prices itself?
    # (I like that better).

    # FIXME: When the other amounts balance, this should be doable.
    # In this example, the first three postings in CAD balance each other.
    # the 4th posting is USD and not completely balanced, and the last is
    # unknown. We should look at the two groups of CAD and USD postings,
    # realize that the first group is already balanced and that the second
    # isn't, and automatically select the USD group.
    """
      2010-05-28 *
        Assets:Account1     100.00 CAD
        Assets:Account2     -80.00 CAD
        Assets:Account3     -20.00 CAD
        Assets:Account4      20.00 USD
        Assets:Account4    -100.00 CAD @
    """


    # FIXME: If there is only a single other group, we should be able infer the
    # price is for CAD here. Currently this raises an error.
    """
      2010-05-28 *
        Assets:Account1     100.00 USD @ 1.2
        Assets:Account2     120.00 CAD
    """


  - TODO: Conversion from CostSpec to Cost

  - Make interpolation work off of Cost instances, not just CostSpec.


  - Notes:

    varieties:

      1. No cost, no price, with currency, e.g.
           Assets:Something       213.45 USD
         or
           Assets:Something              USD
         This is obvious, it buckets into the units currency, i.e., USD.

      2. No cost, no price, no currency, e.g.
           Assets:Something
         This is an auto-posting. One of these should be replicated for every
         currency present in the transaction.


    Postings with a price define their currency:

      3. No cost with price:
           Assets:Something       1000 JPY @ 120.0000 USD
         or
           Assets:Something       1000 JPY @          USD
         We use the price currency, e.g. USD

      4. No cost and no price currency:
           Assets:Something       1000 JPY @
         In this case, we must consult the other postings. We look


    Then, we have postings with costs, which also come in two varieties:

      5. With an explicit cost currency, e.g.
           Assets:Something       100 HOOL {12.23 USD}
         Or with missing amounts, e.g.,
           Assets:Something       100 HOOL {USD}
         This clearly goes into the USD bucket.

      6. With no explicit cost currency, e.g.,
           Assets:Something       100 HOOL {2014-09-30}
           Assets:Something       100 HOOL {"1b24b1151261"}
           Assets:Something       100 HOOL {}
         These are uncategorized.

         In order to resolve these postings to a specific currency bucket, we
         implement two heuristics:

         a) If all the other legs are of a single currency and there are no
            other uncategorized legs, this posting must also book against those;
            use that currency.

         b) Otherwise, look at the accumulated ante-inventory; if there is a
            single currency for it, the posting must be in that currency.

         Finally, if we aren't able to resolve the currency of that posting
         using (a) or (b), fail interpolation/booking and skip the transaction.

    With that algorithm, we should be able to automatically resolve stock splits
    that look like this, as long as the ante-inventory contains only lots in
    USD:

      2015-09-30 * "Split"
        Assets:Investments:AAPL       -40 AAPL {}
        Assets:Investments:AAPL        80 AAPL {}

    Finally, note that postings with both a cost and a price must have a
    currency that matches, as constrained by the parser. If only the price or
    the cost is specified, we used that currency. Both a price and a cost may
    not be missing--that would leave two DOF to fill in.



** More Old Notes

  - IMPORTANT FEATURE: Implement Average Booking for 401k adjustments,
    with associated tests and syntax in the parser.

    Update for inventory.py:

      def average(self):
          """Merge all lots of the same currency together at their average cost.

          Returns:
            A new instance of Inventory, with all the positions of each currency
            merged together at cost, bringing all these positions at average cost.
          """
          logging.warn('FIXME: continue here, this will be needed to report positions')
          # FIXME: This is ill-defined, the grouping must also take into account the cost currency.

          units_map = defaultdict(Decimal)
          costs_map = defaultdict(Decimal)
          for position in self.positions:
              lot = position.lot

              cost_currency = lot.cost.currency if lot.cost else None
              key = (lot.currency, cost_currency)
              units_map[key] += position.number
              costs_map[key] += position.get_cost().number

          inventory = Inventory()
          for lotcost_currencies, units in units_map.items():
              lot_currency, cost_currency = lotcost_currencies
              cost_number = costs_map[lotcost_currencies]
              inventory.add(Amount(units, lot_currency),
                            Amount(cost_number, cost_currency),
                            allow_negative=True)

          return inventory


  - Change booking to always have lot-date and list trades automatically.
  - Report trades, all bookings should be findable after the fact using a link.
    This can be added without doing full booking.

** Link Trades

  - Create a plugin that will link together all reducing transactions
    automatically. When a transaction reduces a position, both transactions
    should have a common unique link. This should likely be done by default, by
    the new booking method, because it already requires for the matching to
    happen in order to book lots properly. This is an important new typ9e of
    report to support!


* Short Sales

  Allow and test short sales in-depth.

  - Allow short sales eventually. This should already work if all that you do is
    selectively suppress the validation check that verifies that a position at
    cost may not go negative. We could selectively suppress it by adding a flag
    to the open directive associated with an account, or maybe adding some
    special syntax in the cost specification that allows us to do this.

  - You can implement the sign check for positions held-at-cost only when there
    are other of that same commodity held at cost in the inventory in the
    opposite sign. This should allow holding short positions yet still retain
    the benefit of the check for data entry errors. It also removes what for
    most people will appear as a limitation from the docs (although with
    experience you would realize that it is not much of a limitation at atll).

  - Add tests for holding short positions.
  - Add tests for holding long and short positions in different commodities.

  - In order to relax the constraint that you may not add negative units at
    cost, we could only disallow under certain circumstances:

    * An account has received units in the opposite direction
    * If the posting cross the zero boundary. Maybe starting from zero in
      either direction could be fine.

  - Idea: Relax checks for negative values: from docs

      "PLEASE NOTE! In a future version of Beancount, we will relax this constraint
      somewhat. We will allow an account to hold a negative number of units of a
      commodity if and only if there are no other units of that commodity held in the
      account. Either that, or we will allow you to mark an account has having no
      such constraints at all."

* Cleanup and Deprecation

  These are a number of pending tasks to tidy up the codebase in various ways.
  Some of these are more impactful than others.

** Core Cleanup

  - (Annoyance) All functions that return an (entries, errors, options_map)
    triple really should return (entries, options_map, errors), in this order.

  - Define a C extension module to implement D().
    This function should catch useless errors from the cdecimal library:
      Declined: [<class 'decimal.ConversionSyntax'>]
    and always provide the input string so we can debug WTF happened.

  - Reconcile all usage of account regexps to beancount.core.account.ACCOUNT_RE
    throughout the code  (grep --include='*.py'  -srn A-Z    ~/p/beancount/src/python/beancount).

  - An easy way to remove the diff_amount exceptional field from Balance is to
    move it to metadata, and this would be consistent with the goal of plugins
    using metadata for their own goals: assertions of Balance can be see as a
    feature of the plugins.

  - Rename test_util.TestCase.assertLines() to assertEqualNoWS().

  - Review all the source code to use data.filter_txns() everywhere we can. The
    data.filter_txns() function has been created but the code hasn't been
    converted.

  - Amount and Inventory and other basic classes: You could eventually support
    an implementation of __format__ which attempts to make sense of the
    different components, e.g., apply the format specifier to the number
    excluding the space required to render the currency.

  - (open directives) An invariant that we would love to have is to ensure that
    after parsing, all accounts that are used in a list of entries should have a
    corresponding Open directive for them. This would mean a variant of the
    validation routine that automatically inserts missing directives. At the
    moment, when an Open directive is missing, processing code that assumes they
    are always present might fail. We cannot insert the missing directives in
    the validation code simply because validation code is not allowed to modify
    the list of entries. We could insert a "fixup" step after validation, that
    does these kinds of automatic recoveries. Ponder this for a while.

  - (open directives) Do we need to insert Open entries for the equity accounts
    described in options? I think we could safely plop that at the very
    beginning of the entries list in the parser.

  - Document args of C functions in the same way as Python's, perhaps using the
    new Python3 syntax definition thingamajig (I forget the name, there's a PEP).

  - entries_table() really should be called postings_table().

** Install Cleanup

  - Don't install all the _test.py files, make sure they're not installed.

** More Testing

  - Continue adding more of the pylint tests and make them pass. The codebase is
    almost at a point where it has all the tests from the default configuration.

  - Add a lint check that ensures the non-test files are never importing any of
    other test files.

  - You need to unit-test for multiline notes... do they work as expected?

  - Try to run the tests using 'watchr', 'sniffer', 'autonose' or other such tool.

  - Create special make target to run tests on my own large Ledger.
    This should bean-check, bean-roundtrip, bean-bake / scrape.

  - Implement a "fuzzing" input generator, that will output a very large input
    file with all possible kinds of combinations, to see where Beancount hits
    its limits and perhaps bring up some bugs from input I haven't thought of.
    This is easy and fruitful.

** Total Price Syntax Work

  - Document the @@ and {{}} syntaxes (see Matthew Harris email), especially as
    they relate to price.

  - You need to create a unit test for @@ price conversions.

  - As an aside, I see that the grammar supports @@ and {{}} syntaxes, but they
    don't appear to be documented in the language manual.

      Oh I hadn't noticed... I will document those, thank you for reporting this
      oversight.

  - When using @@ the signs should match; warn if they don't.

** Deprecation

  Just some old things that are marked as not supported anymore; finally remove
  them all at once.

  - Remove the parsing of "CHECK" at some point, that was just there for
    compatibility.

  - Remove the "use_legacy_fixed_tolerances" option.

  - Remove legacy support for PIPE character in syntax, update cheatsheet.

  - Remove negative number warning and __ setting

  - In 'beancount.core.number' and 'beancount.core.amount', there are deprecated
    sections; remove them.

  - Remove support for DEPRECATED_MODULES module names.

  - Remove deprecated options, 'tolerance'.

  - Remove deprecated options, 'plugin' (replaced by a directive).

  - Remove support for deprecated variants in all option names.

  - Remove Enum from misc_utils and commit to 3.5 and above.

  - When the 'booking' branch is complete, remove deprecated support for total
    cost (e.g., {{ ... }}), we won't need it anymore.

** Parser Cleanup & Improvements

  - You need to validate the account name options (empty, or no :, use regex to
    constrain).

  - Make booking the cost on the same currency as the instrument impossible:

       <account>      1212.023 USD {100.00 USD}

    Ditto w/ the price. This should only be done after allowing zero cost.

  - Add support for triple-quoted strings, which may alleviate problems we're
    seen with syntax highlighting (idea from aumayr@).

  - What happens if you specify the same plugin twice, with different
    configuration strings?

  - KeyboardInterrupts (if you press it) in the parser will cause errors:

        $ bean-report $L exportpf > /tmp/export.ofx
        blais.beancount:42041: KeyboardInterrupt:

      This is exceedinly rare but maybe worthwhile to catch regardless.

  - It would be very useful to have #ifdef syntax support. See if this could be
    integrated with cpp by preprocessing the input. This would also take care of
    #include, potentially, and I might be able to remove that feature from
    Beancount itself. Just an idea.

  - (parser) Is it possible to specify no flag on a transaction?, e.g. just the date?

       2014-07-12
         ..

    Does this work? It would be nice if it did. Make it so. This is more
    permissive and would ease the burden of conversion for users already
    familiar with Ledger. We should change the grammar so that the flag is part
    of the txn_fields. This is elegant: basically, instead of the flag taking
    the place of the transaction, the 'txn' keyword just becomes optional.
    That's it. DO THIS!

  - Add an option to the parser to not just ignore unparsed lines, more strict.

** File Cleanup

  - Remove plugins from ops, remove algorithms from core:

      (Also remove "documents" option and move that as input to this plugin.)
      b.ops.documents       -> b.plugins.documents  (not sure if breaks)

      b.core.getters        -> b.ops.getters (does it add deps?)
      b.core.realization    -> b.ops.realization (does it add deps?)

** Prices Cleanup

  - Make the code finding lists of commodities for holdings and price reports
    use the same code as beancount.prices.find_prices. Also, this should  really
    just be renamed beancount.prices.find_commodities and perhaps be moved up to
    beancount.ops.

      src/python/beancount/ops/holdings.py
      src/python/beancount/reports/price_reports.py

  - Remove the final traces of the "quote" metadata field from holdings:

      /home/blais/p/beancount/src/python/beancount/ops/holdings.py:153:      Commodity directive from its 'quote' metadata field.
      /home/blais/p/beancount/src/python/beancount/ops/holdings.py:190:            quote_currency = commodity_entry.meta.get('quote', None)

    Nothing else uses this anymore, this needs to go too.

  - Issue warnings when fetching prices with dates that are too far from the
    requested dates. We need to find a way to issue a global tolerance for this,
    that indicates to the user to fill in missing prices that are required to
    carry out particular reporting tasks.

  - Price entries should have extra metadata to disambiguate between implicitly
    created prices, linking to the original transaction that created them, and
    explicitly created ones.

** Example Files Cleanup

  - Convert example file to use beancount.plugins.ira_contribs plugin for mirror
    accounting.

** Revise Dependency Graph

  As I'm moving to a system with more plugins and less code in the core, and
  with the intermediate reports stage instead of just the web interface, it's
  becoming clearer where some files need to move.

  - Make various attempts to simplify depgraph, we want to ship with a really
    lean dependency graph.

  - ops & plugins should not depend on parser...

      * Move beancount.parser.options to beancount.core.options
      * Move beancount.parser.printer outside parser, ideally, or just factor the
        dependencies separately.

  - If you want to be consistent with the script names, rename
    beancount.reports to beancount.report. This way, bean-* matches a single
    package name. Just saying.

  - Emerge a principle for where the following files should separate, or merge
    the two modules:

      beancount.ops.*
      beancount.plugins.*

  - beancount.core.realization: Look at deps for beancount.core.realization and
    move it upstream where it makes sense, maybe ops.

  - beancount.core.getters: Should this move to ops as well? Check the
    dependency tree, see if it makes sense.


** Improve Balance Checks

  - An important option exists around the behavior of balance checks: Should
    balance checks bring their balance to the balance amount? In other words,
    should a balance check imply an automatic, on-demand Pad behavior on
    failure? This has an impact on following balance checks further in time. The
    current behavior is not to pad a failure, so if there are multiple balance
    checks, a single mistake before them would generate a number of errors. An
    equally valid behavior would be to trigger only a single error, isolating
    the periods between balance checks. Both semantics have advantages. You
    should provide an option to ustomize this behavior, the user should be able
    to choose. option "pad_failing_balances".

** Tagged Strings

  - Make tags and payees output "tagged strings", with their own data types. You
    can derive from str. These new objects should behave exactly like 'str' but
    carry over their type. This would be in force for tags, account names, and
    currencies.

    You need to write some careful testing to figure out what happens on
    concatenation, etc. with these types.

  - If you do this, you can make the Custom directive not output pairs of
    objects for its 'values' attribuet; instead, you'd use the data type of the
    str object itself.

* Python Types & Namedtuple

  I've been using namedtuple types a lot so far, in order to represent immutable
  records. These aren't perfect, however, they could stand to be improved. I
  discovered I could subclass them and customize their behavior. I think I
  should do this and review the type mechanism I'm using.

  - COOL! I can subclass the namedtuples!  Do this to make printing the
    postings and entries much easier.

      class Posting(_Posting):
          def __str__(self):
              return _Posting.__str__(self._replace(entry=None))

  - Also derive from namedtuple to provide a stable hash function instead of
    code in beancount.core.compare.

  - Try creating a "Record" class to replace namedtuple using a class decorator
    and properties.

** Typed Data Types

  - Install proto3 and try to represent all the data using it; measure the
    difference in performance.

** Hashing

  - Make Position into a namedtuple with hashing instead of just an object. See
    if we can remove its __hash__ method.

  - Also, look at all the objects in b.core.data, and see if you can override
    the hash function on them automatically in order to ignore the entry in
    postings, and the listness in entry.postings. It would be nice to be able
    to hash every directive type.

* Portfolio Management

  I'm somewhat automating the process of managing my own portfolio using
  Beancount. I export the contents of my assets to Google Finance using a
  script, and I have a way to upload my current list of holdings to a Google
  Spreadsheet, though I haven't completely switched over to that. My plan is to
  ditch the GFinance export in favor of a custom spreadsheet, particularly
  because the latter can be entirely automated. My scripts will just update the
  list of assets in the spreadsheet and I should be able to derive various
  measures from that.

  - Complete the automation of uploading my portfolio to a spreadsheet and begin
    using that (over the Google Finance solution).

  - "Computing portfolio returns using Beancount." Create a new document to
    describe the process, to describe how to do that.

  - Make sure that the list of holdings computed by bean-query is the same as
    that generated by the holdings report... Would it be possible to compute the
    latter using the former?

  - You should be able to export to input files or APIs for websites that track
    portfolios for you, such as Google Finance and Yahoo and others. Use the
    list of holdings as input. This should perhaps just be another report name.

  - Move the current portfolio code hacks out of my private repo and make that
    into the main repo.

  - Possibly create a 'beancount.portfolio' package  and move all the there,
    validated and all, if there's enough meat for it.

  - In holdings: create the concept of a "composition" which can be associated
    to any holding, based on the (account, currency, cost-currency), and which
    is a vector of proportions to be normalized and associated to the holding.
    You should then be able to compute the sum total of all compositions. This
    can be achieved with metadata, and it could be a generalized concept, with
    the following applications:

    * Liquidity (how easy is it to get money out of this account?)
    * Taxability (pre-tax, roth, after-tax, usually 0 or 100%)
    * Sector, industry exposures
    * Currency exposure
    * ...

    Honestly, it would be even better if we don't have to even do that and if we
    can do this by querying metadata and aggregating on the postings directly.

  - Compute pre-tax and post-tax net worth reports, based on a "tax" account
    metadata field and some reasonable assumptions.

  - Fetch the CSV holdings of each Holding and compute the full list of stocks I
    own from these ETFs in dollar value. Sort by larger to smaller. Also compute
    the industry with that. You need to write Vanguard download (harder, need to
    scrape), and iShares download (easier, CSV).

** Removal of Holding Object

  At some point in Q4'2015 I overhauled the Posting object to rationalize its
  attributes. The result is a much simpler object, and one which could readily
  be used instead of the Holding objects I had defined in beancount.ops.holdings
  and beancount.reports.holdings_reports. I'd like to remove the Holding class
  to reduce complexity. This will make generating the reports for portfolios
  more straightforward: the list of assets simply should be the list of Postings
  accumulated at a particular point in time.

  - Remove Holding object everywhere and replace it by Posting. Convert all
    aggregation routines to work on Posting instances instead.

  - In doing so, it might be useful to enrich the Price field of a Posting
    object with a date (number, currency, date). This would allow the creation
    of holdings at different dates. I'm not entirely certain we need it.

  - When attempting a conversion in holdings, if the rate isn't available
    directly, you should always attempt to value it indirectly via an
    indirection through one of the operating currencies.

  - Add the acquisition date of each lot to each Holding, and it should be
    output at that date by print_holdings as well.

*** Old Notes

  - I think there's a way to simplify holdings: you can probably remove the
    "Holding" type and replace that with a Posting, which really, is much like a
    Holding, it has an account and a position, and a price.... That would
    normalize Holding quite a bit, even if it means we end up adding a few
    unused slots to Posting. I'm happy to do that! Simplify simplify simplify...
    always.

  - Along with the new inventory, you can make Holding -> Position. This makes
    a lot of sense actually. Do do this!

  (work on holdings)
  - Support output format "beancount" for holdings, use a single file instead of
    a holdings I/O file (merge holdings.csv + prices.beancount -> holdings.beancount)
    This would be much nicer.

  - Check holdings I/O by saving and reloading a list of holdings created from
    a set of entries (with sales, just to make sure).

  - In add_unrealized_gains(), convert to use our holdings aggregator.

  - Build a new category to portfolio to identify accountings holding
    "Uninvested Cash", which should be cash available to invest now.



* Computing Asset Returns

  Another important task I've been trying to do is to process my investment
  history in order to compute the actual, precise returns, including all fees
  and taking into actual my particular cash transfers. Most brokers will provide
  either the generic returns of a particular instrument regardless of your
  exposure over time, or the difference between the current time and some past
  time for your entire portfolio. Neither of these is sufficient to evaluate
  your portfolio returns. I want to compute the returns of each instrument
  separately, entirely from the Beancount input file, and then combining those
  returns histories to compute portfolio returns.

  In order to do this right, the structure of each investment has to follow some
  sort of pattern so that for each instrument we can identify external flows of
  money, internal flows, and "value accounts" which contain the commodities
  whose price fluctuates. I had a pretty good shot at this in the 'returns'
  branch, which has been merged, and have found some shortcomings, so I wrote
  the 'returns2' branch, but it is yet incomplete and I have to restart working
  on this at some point.

  - I need to add detailed debugging information in order to troubleshoot the
    cases where it does not work well. There are several corner cases and I've
    been having a difficult time identifying exactly why it fails for some
    commodities. Time to write some nice debugging output, this will be useful
    later, and for others, and for others to share when asking questions if they
    face similar difficulties.

  - In order to compute this properly, I will need to pull prices at various
    points in time. I want to automate the process of figuring out the dates at
    which prices are needed, i.e., when the prices in Beancount at too far from
    the evaluation dates, and perhaps automate the fetching of all necessary prices.

  - Bring in all the generic functions from experiments/returns/returns.py into
    core beancount. Bring in returns as a plugin.

  - Prices: Write a script to output the timeline of prices/rates missing &
    required in order to compute all the returns correctly. Then use it to drive
    fetching a historical table of monthly or perhaps weekly exchange rates for
    USD/CAD, USD/AUD, EUR/USD since the beginning of my file. Make this script
    reusable.

  - Fetch missing prices for my input file and recompute returns.

  - Returns calculation should spit out missing prices.
    Automate returns calculation.

  - Fix FIXME in beancount.projects.returns, from DClemente issues.

* Standalone Tools

  In order to produce many of the reports, I've had many ideas of composable
  command-line tools to build and provide for processing text with account
  names. These are small standalone projects.

  - Build a function and command-line tool that can injest either a table of
    results or a CSV file and infer that an entire column is of numbers and
    pairs of numbers and can accordingly split the column into multiple columns
    and put the currency in the header so you can import that up to a
    spreadsheet.

  - Build an 'statement' tool that will render a treeified balance sheet in two
    columns! Limit it to use the beginning of a line, and hard-code to use the
    five known categories (optionally changeable). It's okay if the tool is a
    bit more limited than treeify. It should optionally do the treeification.
    It should also optionally sort the account names (or not).

    * Add a --title option to render at the top.

    (A two-column tool to convert one column into two columns (for text mode
    balance sheet and income statement). The equivalent UNIX tool does not
    exist. Select columns by regexp on prefix.

  - Build a simple 'colrneg' tool that just highlights numbers as green or red
    depending on if positive or negative.

  - 'csv-pivot': build this: a script that can accept a CSV file and render a
    CSV pivot table from it. The reason we need support is in order to carry out
    operations on columns of inventories. Maybe we should impleemnted some sort
    of swiss-knife tool that is able to parse inventories from columns and
    perform various operations on them, aggregations, etc. using Beancount's
    Inventory() class. This could be a powerful tool! Make it possible to parse
    and create Inventory objects from cells.

  - Perhaps should build a version of treeify for internal usage that works on
    HTML columns, off of HTML text. Or BETTER: just a stateful tool that can
    transform an account's name to indent it properly every time you feed it the
    full account name! This could be used by the routine that want to render
    columns as tree. Maybe 'treeify' should use that as well. That would make a
    lot of sense.


* Streamline Commands

  As features grow, so do commands. I'd like to minimize the number of them,
  where it makes sense. I find it's often possible to do that.

  - I plan to remove bean-example and fold that into a bean-doctor subcommand.

  - Maybe bean-bake could be folded into bean-web.

  - bean-sql is a bit of an experiment, I'm not sure we need it, but I want to
    keep the functionality. Maybe this should only be a subcommand of the code
    that provides Beancount postings as a a virtual SQLite3 table.



* Support Normalized Signs for Debits & Credits

  One simple idea that might make at least some people happy is to make it
  possible to input the great majority of numbers as positive numbers. This
  can easily be done by considering the account type to which a number is
  attached and invert the number, if necessary. For example, if this input mode
  is enabled, you would input a posting to Income as a positive number, but it
  would be interpreted as a negative number.

  - Allow sign normalization:

    * Add an option to the parser to allow signs to be entered with the "all
      positive" convention, and actually invert the signs right at the output
      of the parser.  Balance errors should be enhanced to emphasize which of
      the postings should be increased or decreased, based on the sign of the
      balance error and the type of each account.

    * For display, in the shell, provide a SIGN(account) function that allows
      the user to multiply the inventory by, or a NORM(inventory, account)
      function that would do that itself on the inventory.

    This whole thing should be a minor version. This would be a valuable feature
    IMO, allowing users to choose their favorite convention would be a plus.

  - Do support rendering options to invert the amounts of the minus accounts.
    This is an important feature.


* Trading Accounts over Conversions

  Beancount deals with exact balances by inserting a special "conversion"
  entries for the particular subset of transactions under consideration. The
  goal is to make the balance sheet sum up to zero exactly. It turns out it's a
  bit of a kludge and it's not obvious to explain. A better method would be to
  automatically insert postings to "Trading Accounts" as has been described
  somewhere else. This obviates the need to insert conversion entries. However,
  our first implementation should simply add the feature as optional and keep
  the conversion entries insertion behavior, we want to introduce this better
  alternative mechanism gradually.

  - Implement the Trading Accounts method, it should work entirely
    automatically. You'll have to insert a new option for specifying the root of
    the trading accounts. This is a better solution than my current
    reporting-dependent auto-insertion of a special conversion transaction. With
    the "trading accounts" solution, any subset of transactions will naturally
    balance to zero because each transaction is coerced to balance to zero.

  - Write a document to explain how conversion entries work.

  - Idea for a plugin: Create a new plugin that automatically inserts legs for
    the "Trading Accounts" methods described here:
    http://wiki.gnucash.org/wiki/Trading_Accounts
    http://www.mscs.dal.ca/~selinger/accounting/tutorial.html
    http://www.mscs.dal.ca/~selinger/accounting/gnucash.html
    This should be implementable via a plugin.
    The resulting Conversions entry should be empty...

  - Make the conversions report sum up to zero by adding a similar conversion
    entry as for the balance sheet.

  - This is an older idea, which is related but which becomes obsolete if we
    implement the Trading Accounts method: In order to zero out the "trial
    balance" report perfectly, you could insert a conversion entry at the end of
    it, in the same way that I do for the balance sheet. There is no reason that
    this is any different; this should be done the same as for the balance
    sheet.


** Sanity Check For Conversions

  - Insert a validation check when transferring amounts to the balance sheet
    that the implied rate of the conversion entries is within certain bounds of
    the price, for each pair of commodities (find a way). These bounds should be
    proportional to the variance of the price. This would just provide an extra
    amount of good fuzzy feeling, knowing for sure that my solution to the
    conversions problem is always meaningful and correct.

* Add an "End Balance" Directive

  Some people are requesting and end balance directive.

  - Create one by fudging the date and storing a regular Balance directive. This
    is an easy task.
    https://bitbucket.org/blais/beancount/issues/118/create-a-balance_end-directive


* Improve the Include Directive

  - Support an include directive that is a URL, in order to fetch lists of
    prices updated remotely, or via crontab. This way the dashboard does not
    have to include code that fetches prices.

  - Idea: an include directive should have a "prefix" option, to add a prefix to
    all accounts from the included file.


* Improvements to Price Fetching

  - Infer the rendering precision for inverted currencies from only the list of
    previous prices. Run a DisplayContext on those and do similar
    quantization/rounding automatically. This would make a lot of sense,
    especially when inversion generates a very large number of digits.

  - Write a script that will iterate and fetch all the missing dates on Friday,
    or last DOM for the required portfolio during the entire duration, or allow
    providing a frequency string (does rrule have one?) and let bean-price do
    this natively. This will work the API.

  - You have to deal with the case whereby two currencies provide incompatible
    conversions of each other. This would potentially result in colliding
    entries in the price database. Not sure how to deal with those yet.

  - Write a script that will automatically fetch the dates I held various
    positions at cost for throughout the history and a list of weekly dates to
    fetch rates for.

** OANDA

  - Finish the implementation of my delayed rate fetcher from OANDA.


* Will & Legacy

  One of the tasks I'd like to Beancount to be able to do is to produce
  documents which list the account details of assets and liabilities, including
  account number, institutino address, phone numbers, contact persons, etc. in
  order to encrypt and share with a trusted one, in case I pass away.

  - Create a new type of report that produces a readable document with the
    entire list of accounts and descriptions and account numbers pulled from
    metadata. This document should be attacheable to a will, to describe all the
    accounts, institutions' phone numbers, account numbers, in a way that makes
    it possible for someone executing a will to easily understand that full
    nature of the assets and how to reach the relevant institutions to liquidate
    the assets.


* Commissions Sans Cost

  How do I take into account the commissions and fees adjustment on the cost
  basis for a position? You need to be able to accomodate commissions as not
  being part of the gain.

  BRANCH: 'sanscost'

  - This work depends on the completion of the 'booking' branch.

* Normalized Credit & Debits

  One idea is to allow the user to work in terms of credits and debits, using
  all (largely) positive signs for all postings.

  - Make this possible in the input, switch the signs in the parser.

  - Also render the numbers with normalized, positive signs only.

  - Make it possible to render the credits and debit numbers separately, putting
    them in the correct column based on their account type AND sign.

* Rejected Ideas

  - Why aren't we using the price on the first leg of this transaction? This is
    an interesting variation on the meaning of the price: it could mean either
    (a) the price of the lot, or (b) the conversion price of the cost of the
    lot. This would enable the following:

        2013-07-22 * "Bought some US investment in a CAD account"
          Assets:Investment:HOOL           50 HOOL {700 USD} @ 1.01 CAD   ;; 35350 CAD
          Assets:Investment:Cash          -35359.95 CAD
          Expenses:Commissions                 9.95 CAD

* Total Balance

  Currently, the Balance directive only asserts the currency of its attached
  amount. Some users have requested a balance check that is exhaustive, that is,
  which asserts that the inventory matches the contents of a directive.

  - Implement some parser-level, generic directive for specifying the contents
    of an inventory (units only).

  - Implement a total balance assertion using the following syntax:

      YYYY-MM-DD balance
         account    amount
         account    amount
         account    amount
         account    amount

    The distinction is that it's on multiple lines. Maybe call it balance*.

  - A variant on this would be a balance directive which asserts the cost basis
    of an account, either by currency, or total. Perhaps this could be useful,
    and if anything, easy to implement. See past discussion with Eric Weigle on
    the ledger-cli mailing-list.

  - When you will add cost basis to the balance assertions, make the padding
    directive also able to fill in with some cost basis. This would be useful
    for mharris (see discussion on Language Syntax document).

  - Create a new directive for balance that checks for the complete balance.
    Ideas for syntax:

      2014-06-20 balance      Assets:Some:Account    10 HOOL, 640.40 USD   FULL
      2014-06-20 balance      Assets:Some:Account    [10 HOOL, 640.40 USD]
      2014-06-20 balance      Assets:Some:Account    <10 HOOL, 640.40 USD>
      2014-06-20 balance*     Assets:Some:Account    10 HOOL, 640.40 USD
      2014-06-20 full_balance Assets:Some:Account    10 HOOL, 640.40 USD

    Maybe we should define a general syntax for input'ing an Inventory object,
    that could be read at parsing time.

* New Report: Net Worth Over Time

  - Export the "net worth over time" project to the main codebase, it should
    work for everyone.
    beancount/experiments/compensation/net-worth-over-time.py

* Wash Sales

  Right now [2016-04-20], there is an experimental plugin that's there to
  remove the commissions from the P/L (experiemnts/washsales/commissions.py).
  This is then used by two custom scripts
  (experiemnts/washsales/list-wash-sales.py) which uses metadata from the
  postings marked to be washed by the user, and all the "washing" takes place
  somewhere in that script, not in Beancount. There is also another script
  (experiemnts/washsales/list-lots.py) which is used to list the resulting
  lots.

  - You need to make the washing of the lots a part of regular Beancount, the
    washing of the lots needs to occur within Beancount, not in
    the list-wash-sales.

    For example, this transaction:

      2015-05-19 * "Sold some" ^c2fbec103d99
        ref: 036
        Assets:US:Broker:HOOL                       -X HOOL {538.6500 USD} @ 552.4460 USD
        Assets:US:Broker:HOOL                       -X HOOL {577.5400 USD} @ 552.4460 USD
          wash: TRUE
        Expenses:Financial:Commissions           0.19 USD
        Assets:US:Broker:Cash                   XXXX.XX USD
        Income:US:Broker:HOOL:PnL

    Should be converted to this one automatically:

      2015-05-19 * "Sold some" ^c2fbec103d99
        ref: 036
        Assets:US:Broker:HOOL                       -X HOOL {538.6500 USD} @ 552.4460 USD
        Assets:US:Broker:HOOL                       -X HOOL {577.5400 USD} @ 552.4460 USD
          wash: TRUE
        Expenses:Financial:Commissions           0.19 USD
        Assets:US:Broker:Cash                   XXXX.XX USD
        Income:US:Broker:HOOL:PnL
        Income:US:Broker:HOOL:PnL              YYY.YY USD
        Income:US:Broker:HOOL:Adjustments     -YYY.YY USD

    The list-wash-sales script ought to be a simple gathering of the already
    washed sales.

  - Listing the lots in a particular account at a particular date should be
    carried out not with a custom experiments/washsales/list-lots.py script, but
    rather by writing a simple SQL query. This requires the 'booking' branch to
    be completed, and the CSV output from bean-query to work as well. Do this.

  - Enumerate the various cases for wash sales, write a nice document for them,
    and write example cases for each, to be referenced from the document. Solve
    this completely, using metadata and a plugin.

* Priorities ------------------------------------------------------------------------------------------------------------------------
* Grab Bag of Misc Ideas

  This is a grab bag of ideas. When I have a new idea coming to me, I don't have
  time to think about where to put it, I just come here and jot it down. Every
  couple of months I clean this mess up and put it in the sections below. Please
  excuse the mess. Of course, I'll clean it up at some point.

** errors

  - Build a utility function to parse plugin configs using ast.literal_eval()
    and catch and produce a consistent error message when an invalid Python
    expression is provided. Convert all the plugins to use it.

  - When rendering errors, render the data type so the error tells you which
    component or plugin generated it.

  - Parse and save the line no for "plugin" directives in order to improve their
    error reporting.



** doctor / tools

  - Add a list of posted balances by account to "bean-doctor context".  "linked"
    always links all the transactions, so it's not good enough. Just add this by
    default to the context command.

  - bean-doctor context should accept a LINK, not just a line number from
    context.

  - Great idea: Make the printer able to (1) output "incomplete" entries and (2)
    print out the entries in the order of (filename, line-no) in which they were
    parsed, to produce a file that is as close as possible to output. (bw3443
    asked for this in order to make modifications to his input and push that
    back out to a file, this could be useful.)


** Caching Improvements

  Caching is emerging as a key feature because adding more plugins increases
  processing time. I'd like to eventually be able to cache as much processed
  data as possible, per file.

  - I really need a --no-cache and --clear-cache options across all the
    programs, consistently defined. When developing a plugin, it would be so
    much more convenient.

  - Add options to disable the cache in bean-check so that using -v would be
    useful when you're trying to assess performance. I try this often enough I
    want options for it.

  - Use the same option on all tools for showing the timings, --verbose timings,
    maybe add it from the loader module.

  - (Performance) Great idea for performance: Implement the cache for each file
    separately. I could split my big file and only the bits which get edited
    would have to be recomputed.

  - All usage of environment variables should be removed by replacing them by
    the standard command-line options.

** arithmetic_ops

  - Support arithmetic operations as targets, so you could SELECT 2+2, for
    example. Then add a PRICE(ccy, ccycost, date) function to pull the price at
    any date.



** match-pending plugin

  - Write a plugin that will pair up (link) matching transactions posting to a common
    account; this could be used to properly pair up the transactions to
    Liabilities:AccountsPayable, which would be very useful.



** query_parser

  - SQL: "IS" and "IS NOT" is not implemented.

  - Idea: The "HELP" command of the SQL shell should be made analogous to the
    schema inspection facilities of other SQL shells instead of being dedicated
    HELP commands.

  - Implement a DESCRIBE command to the SQL shell in order provide help on the
    available row commands. I think this would be a natural way to do this.

  - This query works:

      bean-query $L ' balances from flag = "!" '

    But this query fails:

      bean-query $L " balances from flag = '\!' "

    The second one needs to have the flag escaped because of bash shell
    expansion, but the problem is that the escaped backslash appears in the
    output. This is normal bash behavior, but the problem is that the user
    receives no notification of failure in this case. Beancount should detect
    that the string compared to a flag is not a single-character string and
    issue an appropriate error message for it.

  - Bug: this query fails and should not:
    "select account, sum(position) group by account order by account_sortkey(account)"

** query_env

  - There's a bug in the MIN() function, it fails, try this:
      select min(balance) from open on 2015-01-01 close  on 2016-01-01  where account = ...

  - Rename ACCOUNT_SORTKEY(), it's a terrible name. Name this REPORD() for
    "report order".

** query_eval

  - Another problem with queries is that sales cause very large unrealistic
    changes because each posting affects its account separately. Look at this
    query, for example, where we are trying to obtain the maximum balance during
    the year:

      select date, description, convert(balance, 'CAD', date)  from open on 2015-01-01
      close  on 2016-01-01  where parent(account) = .../'rrsp'

    We need to find a way to report the balance only after all the postings of a
    particular transaction are applied. I'm not sure how to handle this well yet.

  - query: Provide a column for the "other accounts" of a selected posting's
    transactions, so you can select on that. Selecting a transaction should be
    migrated from the "FROM" syntax to the "WHERE" syntax as if a joined table,
    with suitable support for ANY and other membership operatos.


** query_render

  - Journal rendering: add terminal colors (easy).

** new-plugin: at_cost_only

  - Idea for one of those constraint plugins: Create a plugin whereby you
    declare some currencies and assert that any units in them are always held at
    cost.


** new-plugin: subset_balances

  - Create a plugin that filters out postings with a particular per-posting
    flag, and that checks that they are balanced by themselves.


** Web Interface Improvements (bean-web)

  - (easy) Make b.w.web also 'app.options_map' instead of 'app.options'.

  - Make the web interface not render postings anymore by default.

  - web: Don't render the transaction detail anymore; instead, the full context
    should come up in a tooltip that is computed on-demand. Rendering the basic
    table should not have to render all the detail upfront, that is always
    overkill.

  - web: Don't render the full Inventory'es; instead, already render at cost and
    provide their full detail either by clicking on the transaction, which
    should render the full detail of an inventory (for debugging), or in a
    tooltip.

  - Highlight (e.g., in the color red) the postings to accounts that are in
    contra value, e.g. a positive Income, or a negative Expenses posting.
    (Maybe this is just something that lives in Fava actually)

  - In the web interface, it would be nice to have a fancy client-side
    JavaScript overlay here, that automatically appears after parsing if there
    are errors and that automatically smoothly fades out. All errors should be
    displayed in an overlay; proper error handling and display for the web
    interface is not optional, it's important.

  - Figure out how to disable googleapis fonts when on a very slow connection.
    I'd like to enable the fonts, but if they cannot be fetched quickly, or
    cached, this should be disabled.

  - Implement a little plug-ins system that allows a user to insert a new tab in
    bean-web, to insert some custom display.

  - Instead of rendering inventories with the full contents in the journal,
    render the cost, and place the full inventory in a tooltip!

  - A table of price entries should be rendered under the price graph in the
    web interface.

  - The Trial Balance page could be a good place to put all the accounts on the
    left and have two sets of columns: beginning of period -> end of period.

  - In order to implement .txt output, you will need to decouple the web
    rendering and the generation of its included data. This will be
    great--ability to cut-and-paste any page into txt. format=txt, and we could
    still have the links clickable. Everything else would just be txt. A bit of
    a crazy idea, but it might work well and be simple. Maybe.

  - Render tags on the HTML page

  - Replace gviz charts by some other library that does not require you to be
    online in order for it to work.

  - Silence BrokenPipeError errors from bottle using wsgiref. You could use
    CherryPy, which doesn't suffer from that, or just... fix it and silence
    them.

  - In balance/aggregate reports, render the balances for parent accounts too,
    in lighter gray.

*** Rendering Documents

  - Serving CSV files from the Documents page should not done be via download,
    but rather they should rendered directly. Same with text files. As much as
    possible files should be served directly.

  - The documents web page should render by-month + date, and by-account + date.

*** Update Activity Page

  - Update activity: Remove parent accounts with no child accounts.
  - Update activity: This exhibits a bug in the table rendering, look for IVV,
    see TODO(blais) in acctree.py

** Improvements to Bake

  - Move beancount.scripts.bake to beancount/web and adjust all the references
    accordingly.

  - bake: Make bake support curl if wget is not available. It should work with either,
    to relax dependencies.

** Review the Design of Tags & Links

  - Consider removing the "links" attribute altogether and making that simply
    just a tag. Do we really, truly need to distinguish between tags and links?

  - Try removing the 'tags' attribute of transactions by moving it to metadata
    fields and making sure tools are available to perform the same aggregations
    using bean-query and views using bean-web.

  - Make the Pad directive accept #tags and propagate those to the generated
    transactions:
    https://bitbucket.org/blais/beancount/issues/70/add-tag-to-the-pad-directive-and-propagate

** Puzzling... No idea, cannot remember

  - Make the web application use the regexps defined in common in its paths
    instead of inline ad-hoc approximations. There was never any need to do
    that.

** New Plugin: check_closed_empty

  - Create a plugin that automatically inserts a zero balance check right before
    a Close directive, for all currencies that appeared in that account. This is
    a pretty basic but important constraint I'd enable at all times on my
    accounts.

  - Closing an account with a non-zero balance should trigger an error! Right
    now it does not. This is important.

** New Report: overview-stats

  - Add a simple overview 'stats' report with output like this:

      Files these postings came from:
        ...

      Unique payees:            2681
      Unique accounts:           151

      Number of postings:       9026 (4.8 per day)
      Uncleared postings:        126

      Days since last post:     -206
      Posts in last 7 days:       30
      Posts in last 30 days:      52
      Posts seen this month:       8

** New Plugin: unverified

  - Idea! Allow the selection or reporting of all the postings since their
    balance check in each account. These postings can be called "unverified"
    and it should be possible to report just those. Maybe we can restrict
    further to the list of those without a '*' flag, or maybe just those with a
    '!' flag. "Show me all that's unverified right now."

    Can this be accomplished with the shell? I suppose a new plugin could be
    created to flag unverified entries with meta-data and then filter on that.
    That's probably the best way to do this.


** New Plugin: No Zero Amounts

  - Move the check for zero units ("Amount is zero" from the parser) to a
    plugin, and make this selectively removable.
** Super-Plugins: Pedantic & Auto

  - (pedantic) Create a new plugin-of-plugins which enables all the possible
    constraining other plugins in order to make Beancount as tight as possible
    by default. Making the hardcore validation into a plugin might be a good way
    to provide a strict mode. You could build a "beancount.plugins.pedantic"
    plugin-of-plugins.

  - (auto) Create a new plugin-of-plugins which enables all the auto-declaration
    plugins in order to make crafting little test files as convenient as
    possible. I do this all the time, I need this actually. You could build a
    "beancount.plugins.auto" plugin-of-plugins.

** Implement Table Joins

  - Write the multi-year report and share on the list at
    https://groups.google.com/d/msg/ledger-cli/XNIK853ExNc/CWxSPa-5INMJ

  - Write a utility script that merges multiple reports with a leftmost column
    of account names into a single report with multiple columns.

       SELECT account, bal1, bal2 FROM
         (SELECT account, sum(cost(position)) as bal1
          FROM CLOSE ON 2014-01-01 CLEAR)
         JOIN
         (SELECT account, sum(cost(position)) as bal2
          FROM CLOSE ON 2015-01-01 CLEAR)
         ON account;

** Budgets & Temporal Constraints

  The concept of "budgeting" should be implemented as a list of constraints on
  top of what Beancount already offers. It could be segregated to a plugin, as
  long as the input syntax is powerful enough to support it. Some people in the
  'fava' team have already begun experimenting and that's why I added support
  for a Custom directive. However, eventually this should be formalized a bit
  more and unknown directives should be let to trickle through, and for plugins
  to either register a validation function for the expected data types that were
  seen (this wouldn't be grammar-level parsing, would have to be after the
  grammar has run) or for them to validate their matching directives directly.

  - It would be useful to create a directive that checks that the balance
    of an account in a time interval is lesser or greater than some specific
    amount, e.g.

       Expenses:US:TY2014:SocSec      <= 7254 USD  ;; 6.2% of 117,000 USD
       Expenses:US:TY2015:SocSec      <= 7347 USD  ;; 6.2% of 118,500 USD


** Documentation

  - Write a script to download and bake all my PDFs docs in a
    mobile-friendly format.

  - I'd like the documentation links to open in "View" mode by default, YET
    still allowing the user to switch to "Suggestion" mode if they want to. See
    project volteface to complete this, this does not have to be a part of
    Beancount, this should be its own presentation project.

** Transaction Lists which can be Explored with Emacs

  - Add a "lineno" format for transactions that render in "Emacs errors"
    compatible format, so we can easily jump in time throughout the input file
    instead of rendering a journal. Offer the option to list in reverse to. This
    should be invokable from the SQL shell.

  - Register (with filter) should have "print" mode that also includes
    file:lineno so that we can make Emacs "jump" between the transactions in
    the order they appear.

** Reports: Rendering Journals

  - Journals should render in either order.

  - Add an option for spacing in the revamped reports.

  - When multiple transactions occur in the same day, it makes sense not to
    render the balance amount until the last one. Do this. This is important.

  - In rendering balance directives, don't render the amount in the "change"
    column; that is too confusing for some users, keep the change column for
    changes.

  - (easy) Don't render postings in the HTML interface by default. The detail
    can be made available via bean-query now, and users can click on /context
    link in order to get the full transaction detail. Journals should be
    summaries. Add an optional argument to turn it on/off, but it should be off
    by default.

** Reports: Rendering Tables of Balances

  - tree rendering: If a parent account has only a single subaccount and the
    parent account otherwise has no postings in its realization, render the
    account on a single line instead of two, e.g.

      Expenses                     Expenses
        Taxes                        Taxes
          US                           US
            TY2014                       TY2014
              State                        State:Company
                Company                    ...
              ...

** Reports: Rendering Tables

  - For table rendering, move the actual formatting at rendering time. CSV files
    should have fractional values for percentages, txt and html should have %
    values. I need to figure out a good solution for this. Maybe the thing to do
    is to move the field selection at rendering stage, or at least to have it at
    both.

** Reports: Accounts

  - bean-report accounts should produce a regular table that can be rendered
    with CSV or TXT, not a custom output string.

** Padding lots held-at-cost

  - (pad) Review the possibility of padding units held at cost:

      "The reason it fails is that there must have been units of those commodities
      held at cost before the pad date, and it is an error to pad commodities at
      cost, because Beancount has no way to know what the cost basis of those
      commodities should be."

** Parser improvements

  - When an error occurs while parsing a directive/transaction, add the ability
    to let the parser skip until the next directive and ignore the parsed
    transaction because of the error. Maybe this should be an exception
    mechanism, or just storing a flag that gets reset when the directive is
    completed. Not sure. This would be a more elegant way to deal with some
    errors.

  - Bug: A transaction like this fails to parse; allow it:
      2014-02-22 * "Payee" |
        ..

** Unrealized gains

  - Unrealized gains should not be added if the gain is zero.

  - There's a fundamental question about which date to be used for pricing
    entries. This really would depend on the view. If this is a period view, the
    date of the last entry is most appropriate. If it is any other kind of view,
    the latest price is best. All the reports should be adjusted for this.

** New Report: Events

  - Build a 'events' report that will print out the current value of all events.

  - Create a new report type: "days" that counts the days of any event in the
    filtered log.

** New Plugin: Multi-Pad

  - New plugin type: a kind of spreaded Pad directive, that creates multiple
    pads at regular intervals. This is to deal with smooth cash distributions or
    work meals assignment. You should be able to specify the frequency and
    have it automatically insert a number of entries to spread the expense
    evenly. 'evenpad', 'multipad', 'distribution'? This should most definitely
    be a plugin.

** New Plugin: Match-Pending

  - Implement beancount.plugins.tag_pending as a general feature of links...
    this ought to be built-in by default, this is a great idea.

** New Plugin: Close Empty

  - Add a validation check that, when closing an account, its balance is
    empty/zero. If should automatically insert a zero balance check in all of
    the currencies this account has seen.

  - This should be a part of the list of pedantic plugins.

** New Plugin: Balance Constraint

  - Idea: You could add a further constraint property to an account name: that
    the amounts may never be allowed to balance to a particular sign. This
    could be useful to avoid data entry mistakes. You could even write a doc
    just focused on all features designed to avoid data entry mistakes.

** Improvements to Emacs Support

  - Investigate indent-region and see if it wouldn't make sense to override this
    in order to invoke beancount-align / beancount-format.

** Query: Negative filtering by default

  - Idea: For "virtual postings", you could mark certain tags to be excluded by
    default, to be included only explicitly. e.g. #virtual tag would have to be
    brought in by selecting it via "tag:virtual". Maybe a different prefix would
    be used to distinguish them, e.g. #virtual and %virtual, or #virtual and
    -#virtual; something like that.

** Payees vs. Subaccounts

  - Write a script that will highlight some "payee vs tags vs subaccount"
    invariants:
    * Highlight payees that are always used with the same accounts
    * Same with tags

** Price Freshness / Dated Prices

  - Issue warnings if the price date is too far from the requested market value
    date. This will help with returns, a lot. You should likely do this in the
    price_map object, in the lookup function, maybe, so that all modules benefit
    from the feature. You could ideally provide a date and a tolerance, and
    somehow issue warnings automatically. The tolerance for price freshness
    should be provided as an option in the input file.

** Account Hiding Criterion

  - Set the closing criterion for empty accounts, implement in a single place,
    and review all the code which renders balances to use it.

      "I used to have it so that accounts closed before the beginning of the exercise
      (in the reports) would not appear. Accounts closed at the end of the period but
      with some activity within the period would appear (so you can click on them and
      see their journal). Opened accounts with a zero balance would, too. Closed
      before begin + no activity = no show."

        2000-01-10 open Assets:Continuing
        2000-01-10 open Assets:Empty
        2000-01-10 open Assets:Terminated

        2000-01-10 open Equity:Whatever

        2014-03-10 *
          Assets:Continuing       110 USD
          Assets:Terminated       120 USD
          Assets:Empty            130 USD
          Equity:Whatever

        2014-03-30 *
          Assets:Terminated      -120 USD
          Assets:Empty           -130 USD
          Equity:Whatever

        2014-05-15 close Assets:Terminated

        2015-01-10 *
          Assets:Continuing       110 USD
          Equity:Whatever


** Misc (Uncategorized) - This section ought to go at the end of this doc in the future




  - IMPORTANT: We need to test the return values of the Inventory.add_amount()
    method! Review and do this now.

  - Make document directive accept links, so that explicit documents could be
    associated with specific transactions.

  - SQL: When not specified, ORDER BY should be set to be the same as GROUP BY.
    This is a sensible choice.



  - TEST CASE: When a label is provided on a lot, make sure that the label is
    unique throughout the entire file, not just on the inventory the lot is
    being inserted into.


  - Make the net-worth-over-time script output post-tax networth as well.


  - Add an Emacs mode command to compute a command at the date of the
    transaction preceding or at the cursor line (with C-u). Without a C-u
    prefix, compute the balances at the latest date. The point is that the user
    shouldn't have to type in the bean-query <filename>, other than perhaps
    having to type "balances". To work quickly on smaller files.



  - Render a journal as a detailed expense report, for a set of accounts
    (e.g., Expenses:*) pulling out amounts in various columns based on other
    expressions (e.g. Assets:Cash:Caroline).



  - Implement the dashboard on the example file, take the code out of my
    private code stash and share.



  - Complete text-statements to text for bean-report and ELI, complete with
    --date on those reports.



  (query)
  - Implement implitict GROUP BY and BALANCES ... WHERE syntax
  - Implement output format options (esp. CSV for spreadsheets).

  (documentation)
  - Slide: 4 methods: bean-web, bean-report, bean-query, write script + plugin



  - Add a --auto-everything option to bean-check that automatically inserts a
    beancount.plugins.auto_accounts directive and more.

  - In the parser or in the validation, check that the price currency matches
    that of the cost currency, if both are specified!

       2011-01-25 * "Transfer of Assets, 3467.90 USD"
           * Assets:Investments:RothIRA:Vanguard:VTIVX  250.752 VTIVX {18.35 USD} @ 13.83 CAD
           * Assets:Investments:RothIRA:DodgeCox:DODGX  -30.892 DODGX {148.93 USD} @ 112.26 USD


  - The 'balances' report should also support a WHERE clause as a nice
    shorthand. I would use that all the time myself if I could.

  - Add a query_env function to output the root type of an account, e.g. 'Assets'.

  - Replace the portfolio script by a bean-query command that will use metadata
    on the commodities (!). This will simplify things a lot and be more
    flexible. These are really just aggregations of a different kind.

  - Create a function to identify whether a Position/Inventory is cash... use
    this to reproduce/replace the 'cash' report. Use the same rule from
    bean-report.



  - Review all the code that is an effective switch/case on directive types and
    add checks for unknown directives. Make sure Commodity is being handled
    correctly. Grep for isinstance. Add else clause everywhere none was, e.g.
    https://bitbucket.org/blais/beancount/src/0e3be569f32a80411df8396d42d5e5ac3487a68f/src/python/beancount/core/realization.py?at=default#cl-292


  - Make prices required to always be positive, including with @@, and err on
    negative amounts for prices. This will match Ledger semantics and will
    remove one degree of freedom that wasn't necessary.



  - Add the capability to issue warnings when the price database is queried for
    a specific date but the price point is too distant from the requested date.

      "One thing I want to do soon is to issue warnings when the price database is
      looked up and the price point is too far from the requested date, so that the
      user could go fill in the missing prices. I'd probably issue price entries with
      the approximated price (approximated with a distant date) and then feed that
      into another script that would fetch prices for those directives."


  - (easy) Make _all_ plugins accept a configuration parameter, unconditionally. The
    interface should be this regular.




* Merge TODO file entries here
* Merge Email Starred entries
* Merge all Open issues here
* Performance

  - (validation/performance) Optimize the performance of validations and bring
    all the HARDCORE_VALIDATIONS in by default.

  - Maybe the builder should have a 'filename' state that only gets changed here
    and there instead of getting that fileloc argument passed in every time on
    every rule. Maybe we just always get the fileloc from the parser.c as in
    NUMBER. I think it might make the parser more efficient too... try it out,
    do timings, see how much it improves parsing performance.

  - See if you replace BUILD()'s PyObject_CallMethod to this how much faster it
    gets: "Note that if you only pass PyObject * args, PyObject_CallMethodObjArgs() is a
    faster alternative."
    https://docs.python.org/3/c-api/object.html


  - (performance) Profile the web pages, if account_link() is high, provide an
    explicit cache for each unique view. (We had to remove this when we
    simplified the function using build_url for adding tests.)

  - (performance) Implement the stable hashing function in C and reinstall the
    validate_hash test.

  - (performance) Implement inventories in C and reinstall the
    validate_check_balances test.

  - (performance) Don't pass in the FILE_LINE_ARGS on function calls, these
    should be part of the context of the parser, should be gettable only on
    demand.

  - Can I use Py_RETURN_NONE in order to incref and assign, in the lexer,
    instead of doing it in two steps?

  - Optimize the main update() routine that is called in display_context.





* Plugins

  - Create a plugin that allows you to replace the date with some of the
    metadata fields, e.g. to create alternative date histories.

      "Note that if you _really_ badly wanted alternative history, you could you could
      easily enter alternative dates as metadata (Beancount will recognize and parse
      a datetime.date type as a value for metadata) and you coudl write _very_ simple
      plugin that converts all the transactions to use the alternative date where
      present in the metadata (or otherwise leave the date as is). You could even
      define yourself multiple different sets of alternative dates by using different
      metadata fields... you can go crazy if you like and create multiple versions of
      history that way. But that would be segregated to a plugin so I'm comfortable
      with it, do whatever you like in plugins, they're perfect for experimentation."

  - Create a verification plugin that verifies that the balance of an account
    does not go under some negative threshold below/above zero. This way you
    could check that account balances are of the expected size. (The plugin
    should accept transient negative balances within the day though, as those
    are order-dependent.)

  - Create a verification plugin that checks that there is a single currency in
    use per account. Check Open directives, also check actual usage.

  - Create a verification plugin that checks that all uses commodities have a
    corresponding commodity declaration. For those who like it airtight.

  - Put all verification plugins, including nounused and noduplicates under
    beancount.plugins.constraints.*.


  - Would it make sense for every plugin to provide a validation function? We
    could then move all the validation routines in their plugin file. I very
    much like this idea: it creates more isolation for routines and less
    dependencies. Open/Close, Balance checks, do seem to be able to fit in this
    category. Those functions should return only a single list of errors, no
    entries, and the calling function should perform a simple hash check to
    ensure that the mutable portion of the entries hasn't been modified by the
    user-provided validation functions.
    'beancount.ops.documents' could benefit from this split.

  - Idea for an additional check: a plugin that computes the weight using the "@
    price" value on a posting held-at-cost, checked against the rest of postings
    minus income (gains) accounts.

  - Idea: a plugin that autopads all initial balance assertions! Do it for
    demos, will be very useful for making demos easier, not having to be so
    strict.

  - Deal with wash sales... complete doc, call MSSB to figure out if/how they
    adjust the cost basis of a future stock vesting event.

  - Idea: Write two plugins...

    * One that check that all the postings with a particular flag on them
      balance to zero.

    * One that forks out all postings with a particular flag to a separate
      transaction.

    This is from an email thread with redstreet0 in Jan 2015:

    I said: "

       - Define yourself a special account under a common base, e.g. Equity:Extra:*
         for all those special accounts.
       - Write a plugin that will ensure that for all transactions that include at
         least one posting on an Equity:Extra account, the sum of all the weights of
         these postings is zero.
       - If you want to automatically fill in missing postings these accounts, you can
         also do that from a plugin.
       - Your plugin should be configurable with the root account you want to make
         special in that way, in this case "Equity:Extra". See other plugins for how
         to pass in a configuration.
       - You can optionally filter out all those Equity:Extra:* postings in the
         reports using the FROM syntax. Otherwise the detail of the Equity:Extra
         accounts in the balance sheet will be pretty harmless anyhow, but you could
         remove it.

       Note that instead of identifying these special postings using a known root
       account, you could instead trigger that capability by using posting flags.

       (Also, note that if all you care about is the balanced virtual accounts, that's
       entirely equivalent to a second transaction on the same date. I could be
       convinced to add that in, a special state for a subset of postings, as a
       "shadow transaction" whereby the parser splits the single transaction into two
       separate ones, perhaps adding a tag to the shadow one so that you can filter
       them out at will. That could be implemented as a plugin, BTW, separating
       postings that have a particular flag on them.)

    ". This could be used to simulate balanced virtual postings.

  - Generalize the scope of Document directives so that they don't just point to
    filenames, but can hold references to arbitrary document ids.
    * Rename the field from 'filename' to 'document'
    * Make the verification of that field against a filename option, enabled by
      a plugin.
    * Notify bw3443 about this.


* Fix Unrealized Gains

  - IMPORTANT: Unrealized gains for opened periods should show only gains since
    the openings. In other words, unrealized gains should be realized
    marked-to-market at the time of open.

  - Unrealized gain when rendering for closed years does not appear.
    Perhaps we should insert the unrealized gains during close operation.

    Idea: close realized gains along with close(), so that they don't show up for
    the latest year.

  - Unrealized gains should be modified so that they replace the book value of
    the positions that they adjust, and can be applied at multiple dates. Then,
    the realization should automatically occur both at the beginning and end of
    reporting periods.



* Better Errors & Errors as Directives

  - Enhance error reporting! Make all errors possibly hold on to a list of
    entries, not just one. Many, many errors will benefit from this.

  - The creation of exceptions should be made easier: each error class should
    inherit from a base class that is able to accept an optional list of
    entries, that would automatically render the fileloc of each of those
    entries, and that would use the fileloc of the first entry in order to
    render the location of the error. If no entries are specified, an OPTIONAL
    fileloc= parameter should be provided to specify where the error occurs.
    This will make creating errors a lot easier and nicer.

    As part of this, we should also somehow produce a list of all possible
    errors with a lavish description.

  - (architecture) Seriously consider merging entries and errors; errors are
    just a special type of entry, and they have dates, and they get rendered in
    journals. This could make a lot of sense.

  - Interesting idea: Maybe instead of returning errors, "errors" could simply
    become "Error" directives and be inserted into the flow, and picked up by
    the various rendering routines in different ways?!?  I love this. One less
    thing to return. Hmmm ponder it seriously.

  - Refine 'source' attribute on all directives: For .source, instead of '<...>'
    for the filename, we should use a scheme:..., like file://..., and
    plugin:beancount.... . This makes a lot more sense. The lineno still needs
    to be separate, we need that for sorting and prefer not to have it part of
    the string.


* Payees & Subaccounts

  - Idea: Allow sub-account names to include a special character, e.g., '#',
    (only one) that would indicate to the reporting facilities that, by default,
    the aggregation should be reported to the parent account. A "detail" or
    "verbose" switch could be used to trigger the detailing of subaccounts. For
    example,

       Expenses:Health:Medical:#Claims
       Expenses:Health:Medical:#PatientSavings
       Expenses:Health:Medical:#ClaimsPayments

    would be reported as

      Expenses:Health:Medical

    by default, but with the detailed switch, would be reported as

       Expenses:Health:Medical:Claims
       Expenses:Health:Medical:PatientSavings
       Expenses:Health:Medical:ClaimsPayments

    This could be used for various subaccounts actually. It's a nice way to
    guide reporting that does not complexify the semantics.

  - Idea: in the query language, provide a special Account:Payee field, in
    order to play with the notion of payee-as-subacccount often discussed.


** Payee Elision / Auto-Account Leaf Name

  - About the discrepancy between the concept of "Payee" and a superfluous lead
    account, e.g. Internet:TimeWarner, which typically contains only
    transactions from that payee: maybe we can elide the account name if it
    contains only a single payee, or perhaps a warning may be issued? I don't
    know.

    Basically, it would be nice to be able to have multiple payees in the same
    category over time (e.g. Electricity, Internet) but to be able to separate
    them somehow, without having to put the payee into the name. This is a
    little fuzzy, and I'm not sure how to do it, because the imported payee
    names are often not very clear and often truncated as well.

      Have you ever thought that Payees often end up functioning like an extra
    subaccount? I've come to realize that for Payees that only ever touch a
    single account, the line is really fuzzy there. I've been entertaining the
    idea of automatically creating subaccounts for payees like that.


* Core
** General

  - Make all imports outside of packages import from the package root, and have
    the package export those symbols explicitly.

** Inventory

  - Inventory: Implement a test for Inventory.get_amounts() with multiple lots of the same
    currency; they really should have been aggregated.


*** Book at Average Price

  - Inventory: Implement averaging of lots in order to report positions nicely.


*** Making adjustments of capital

  - Figure out how to make these kinds of adjustments:

      My name is Ian and I will help you with profit/loss and book value reporting.
      2013-04-19 RTC RR -- XSP -- ISHARES S&P 500 INDEX FUND (CAD-HEDGED) 2012 RETURN OF CAPITAL ADJUSTMENT TO BOOK COST $60.71
      2013-04-25 ADJ RR -- XSP -- ISHARES S&P 500 INDEX FUND (CAD-HEDGED) 2012 NOTIONAL DISTRIBUTION ADJUSTMENT TO BOOK VALUE $2,963.13
      Before you make accounting entries, it is a good idea to understand the underlying transactions.

      ETFs such as XSP, make distributions throughout the year, however they do not know the composition of the income distributed until
      after year end when the trust completes their tax return. When the income in the trust from dividends, capital gains, and income
      are not sufficient to account for all the distributions, the excess distribution is classified as 'return of capital'. Return of
      capital (ROC) is simply some of the capital you paid to buy the fund being returned to you. The ROC amounts are not taxable and
      you deduct them from your XSP book value. The XSP deduction for 2012 is C$60.71 and should be deducted from your book value in
      your April 2013 statement.

      Notional dividends result from the exchange traded fund (ETF) realizing capital gains and/or dividend income then reinvesting the
      gains/dividends in some other security(ies). No cash or reinvested units were distributed to investors but they still have to pay
      tax on the gains/dividends realized within the ETF. When a notional dividend is made, the dividend is included in income and the
      amount of the notional dividend is added to the book value of the underlying security. So you end up paying tax on the dividend up
      front and get a reduced capital gain or increased capital loss when you eventually sell the ETF.

      In your XSP example, if you held the ETF in a taxable account, the notional dividend would be fully taxable as C$2,963.13 income
      for your 2012 return. Your book value would increase by C$2,963.13.

      The book value of XSP for 4,100 units in your March 2013 statement was C$57,127.11. The return of capital reduces your book value
      and the notional dividend increases it so your book value at the end of April 2013 would be C$57,127.11 - C$60.71 (return of
      capital) + C$2,963.13 (notional dividend) = C$60,029.53.


*** Lots

  - Matching on Inventory Lots should be *loose*: try to match automatically
    against the most SPECIFIC lots.

         (AAPL, 18.45, nil) -> +1
         (AAPL, 17.93, nil) -> +1
         (AAPL, nil, nil)   -> -1    ... should choose any of the inventory

    Also, maybe the inventory's date should be filled in automatically by the
    parser... just an idea. Maybe date doesn't have to be allowed to be nil.


*** Original Idea Description for Integrating the Cost Basis in Beancount

  - Every account carries a cost basis.

  - You can have posting with or without a cost-basis.

  - If the posting has a cost-basis posting, the cost-basis is used to balance the
    transaction.

  - As you sum up the postings in the account, keep track of the full inventory as

      (commodity, cost) -> quantity

    As a special case, "cost" can be null. This is the case where there is no cost
    tracking for this commodity item. We maintain the full inventory of positions
    with a cost basis in the account; as a default case, the cost is null.

  - BALANCE CHECK: When balancing a transaction, if an amount has an associated
    cost basis, use the cost basis instead of the actual amount to balance.

  - INVENTORY CHECK: When a position is modified in the inverse direction,
    require a cost to book against. If no cost is specified, it just degrades to
    decrease from the bucket of commodities with a null cost (it all works out!)

  - ZERO CHECK: Insure that the quantity can never be negative for any bucket.

  - Optional extended check syntax: You could extend the @check syntax to include
    the cost, so that technically you could check that there are a specific number

  2013-03-01 * buy
    Assets:Checking        10 HOOL # 700 USD
    Assets:Investment     -7000 USD

  2013-03-15 * sell
    Assets:Checking       -10 HOOL # 700 USD @ 800 USD
    Income:RealizedPnL    -1000 USD
    Assets:Investment      8000 USD


  Syntax

  Test: Items of the same kind with and without cost basis
  Test: Multiple items of different types with a cost basis in the same account

** Realization

  - You need to convert some of TestRealization to TestCheck.

  - Whether an account shows up in a particular Ledger (realization) really only
    should depend on whether the account was open during the period (we now have
    account open/close dates... let's use them instead of a heuristic!).
    Create a routine to figure out if an account was open during a specific
    time period?

*** Average Price Booking

  - You now HAVE to implement average price tracking... not an option. Thanks
    to Vanguard #$(*#(*$.

** Prices

  - There should be a corresponding view/presentation for rendering information
    that we have about prices.

  - Build helpers tools for users to create their own scripts that will allow
    you to spit out a list of prices for the price DB.

  - Include directives will be necessary for update, because it will enable
    including the file of prices only. The prices should be in beancount
    language too, this should all be a single file format.

* Filtering
** Views

  - Replace all views by filtering queries... the root page should still have
    convenient links to various preset views, like the last five years, but
    these links should be implemented using the filtering query feature!
    Maybe it's worth allowing the user to specify common queries in the options
    map, and provide links to them. Do this, and try removing some of my
    subaccounts to simplify the accounts-trees somewhat.

  - The root page should feature a prominent input form that allows the user to
    specify a query! This input needs live at the very root

  - (views) You should be able to filter to all transactions related to some
    account, e.g. Immigration

  - IMPORTANT! Try to let through some of the non-transaction entries in the
    view filtering. We obviously cannot let through balance entries, but
    documents yes, depending on the type of filtering. We should do our best to
    let all the entries carry through.

** Filtering dimensions (Old Notes)

  - By Country

    - You should be able to look at only accounts with a particular pattern (and
      their other legs), e.g. *:CA:*

    - You perhaps should flag all the transactions that have a particular unit
      (e.g. CAD)

  - By Account Prefix

    - Specify a single account, and automatically select all the other accounts
      which are linked by any transaction in this account; generate a balance
      sheet from this list of accounts. e.g. Expenses:Trading, Income:PnL,
      Assets:Trading.

  - By Amount Size

    - I'd love a way to filter down a journal by omitting all the small
      items and keeping just the larger ones, to get an automatic
      overview of the large amounts in a long series of transactions.
      All the small amounts could be lumped together under a special
      entry.

  - By Institution

  - By Country

  - By Tag

  - By Payee

    * You should be able to click on a payee to view its transactions.

  - By Date

    - You should be able to click on dates and see all postings around that date
      too, e.g. +/- 10 days. Another simple and useful filter.

  - By Event (defines a period)

    - "How much did I make during the period of this event", e.g. while I was
      working at CompanyX, while I was in school at UniversityY. This provides
      two dates, generate a view for them:

        /view/event

      This could sum up all the entries for all the internals where the event's
      value was the same.

  - By Currency/Cost-Currency

      You could then possibly compute the IRR around that commodity...


** Custom dimensions

  - From discussion:

       | (digression not about virtual postings but answers auxiliary questions about
       | them)
       |
       | Now this points to a more general idea that I've been pondering for a while:
       | these "accounts" can often be seen as a set of flat dimensions, the fact that
       | they have a hierarchy can get in the way. I tend to have accounts that look
       | like this:
       |
       |   TYPE:COUNTRY:INSTITUTION:ACCOUNT:SUBACCOUNT
       |
       | like this, for example:
       |
       |   Assets:US:HSBC:Checking
       |   Assets:CA:RBC:Savings
       |
       | For these four dimensions, I actually like having most accounts (Assets,
       | Liabilities and Income) specify them in this order. This does not always make
       | sense though, especially for expense accounts; for those you wouldn't really
       | want to have a COUNTRY dimension at the root. You want the general category
       | only, so I'll have, for example:
       |
       |   Expenses:Food:Restaurant
       |   Expenses:Food:Grocery
       |
       | but sometimes the dimensions get inverted too, like in my recent change about
       | how to track taxation:
       |
       |   Expenses:Taxes:US:TY2014:Employer:Federal
       |   Expenses:Taxes:US:TY2014:Employer:StateNY
       |   Expenses:Taxes:US:TY2014:Employer:CityNYC
       |   ...
       | Here the "institution" is your employer, and shows deeper in the hierarchy.
       | Finally, you often do want to have multiple types for the same or similar
       | accounts, for instance, to track gains and dividends income from a particular
       | investment account, you want a mirror of most of the dimensions except for the
       | assets bit:
       |
       |   Assets:US:ETrade:IRA -> Income:US:ETrade:IRA
       |
       | For instance:
       |
       |   Assets:US:ETrade:IRA:Cash
       |   Income:US:ETrade:IRA:Dividends
       |
       | You see what I'm getting at... these components really operate more like a
       | database table with values possibly NULL, e.g.,
       |
       |   type     country  institution  account   category
       |   -------- -------- ------------ --------- -----------
       |   Assets   US       HSBC         Checking  NULL
       |   Assets   CA       RBC          Savings   NULL
       |   Assets   US       ETrade       IRA       Cash
       |   Income   US       ETrade       IRA       Dividends
       |   Expenses NULL     NULL         Food      Restaurant
       |   Expenses NULL     NULL         Food      Grocery
       |
       | Having to order your account components in a hierarchy forces you to
       | decide how you want to report on them, a strict order of grouping from
       | top to bottom.
       | So I've been thinking about an experiment to rename all accounts according to
       | dimensions, where the ordering of the components would not matter. These two
       | would point to the same bucket, for example (changing the syntax slightly),
       |
       |   Expenses|Taxes|US|TY2014|Employer|Federal
       |   Expenses|US|Employer|Taxes|TY2014|StateNY
       |
       | You could then display reports (again, the usual reports, balance sheet,
       | income statement, journals) for "the subset of all transactions which has one
       | posting in an account in <set>" where <set> is defined by values on a list of
       | dimensions, a bit like a WHERE clause would do.
       |
       | Now, now, now... this would be a bit radical, now wouldn't it? Many of these
       | accounts do point to real accounts whose postings have to be booked exactly,
       | and I'm a bit worried about the looseness that this could introduce. One and
       | only one account name for a particular account is a nice property to have.
       |
       | So what can we do to select across many dimensions while still keeping
       | hierarchical account names?
       |
       | The first thing I did in Beancount is to create views for all unique account
       | component names. For example, if the following account exists:
       |
       |   Assets:US:ETrade:IRA
       |
       | You will see four "view" links at the root of the Beancount web page:
       |
       |   Assets
       |   US
       |   ETrade
       |   IRA
       |
       | Clicking on the link selects all the transactions with a posting with an
       | account where that component appears. (Views provide access to all the reports
       | filtered by a subset of transactions.) You can click your way to any journal
       | or report for that subset of transactions. This exists in HEAD today. You can
       | draw all the reports where a particular component appears, e.g., "Employer", as
       | in "Income:US:Employer:Salary" and "Expenses:Taxes:US:TY2014:Employer:Federal".
       |
       | But this does not define "dimensions." It would be nice to group values for
       | these components by what kind of thing they are, e.g., a bank, an instution, a
       | country, a tax year, etc, without regard for their location in the account
       | name. A further experiment will consist in the following:  again assuming
       | unique "account component names" (which is not much of a constraint to
       | require, BTW, at least not in my account names), allow the user to define
       | dimensions by declaring a list of component names that form this dimension.
       | Here's how this would look, with the previous examples (new syntax):
       |
       |   dimension employer  Microsoft,Autodesk,Apple
       |   dimension bank      HSBC,RBC,ETrade
       |   dimension country   US,CA,AU
       |   dimension taxyear   TY2014,TY2013,TY2012,TY2011,TY2010
       |   dimension type      Assets,Liabilities,Equity,Income,Expenses (implicit?)
       |
       | You could then say something like "show me trial balance for all transactions
       | with posting accounts where bank is not NULL group by bank" and you would
       | obtain mini-hierarchies for each group of accounts (by bank, across all other
       | dimensions).
       |
       | (With the state of my current system, I could probably code this as a
       | prototype in a single day.)
       |
       | Addtionally, accounts have currency constraints and a history of postings
       | which define a set o currencies used in them. More selection can be done with
       | this (e.g., show me all transactions with postings that credit/debit CAD
       | units).
       |
       | IMHO, all you're trying to do with these virtual accounts is aggregate with
       | one less dimension, you want to remove the real account and group by community
       | project. My claim is that there are ways to do that without giving up o the
       | elegant balancing rules of the DE system.

    In ealtion to this... these "dimensions", could they just become other
    dimensions in the filtering language?

      component:Microsoft

      employer:Microsoft
      bank:RBC
      country:US

    You can then break down by those, like a GROUP BY clause, and generate
    reports that have those as root accounts, or separate breakdowns.


** Tags used as dimensions

  - If you had tags as key-value pairs, those could be used as well:

      2014-05-21 * ...
        #employer:Microsoft

    Searching for:

      tag:employer=Microsoft

    This is another dimension in the same filtering language.


** Language
https://docs.google.com/document/d/1d88MkHqxiVdF8XSQBT1QQpOKEOt6OC1P9ZoF3u86DwI/

* Operations
** Validation

  - Write a dedicated routine to check the following invariant:

        # Handle sanity checks when the check is at the beginning of the day.
        check_is_at_beginning_of_day = parser.SORT_ORDER[Check] < 0
        ...
        if check_is_at_beginning_of_day:
            # Note: Check entries are assumed to have been sorted to be before any
            # other entries with the same date. This is supposed to be done by the
            # parser. Verify this invariant here.
            if isinstance(entry, (Check, Open)):
                assert entry.date > prev_date, (
                    "Invalid entry order: Check or Open directive before transaction.",
                    (entry, prev_entry))
            else:
                prev_entry = entry
                prev_date = entry.date

  -  Sanity check: Check that all postings of Transaction entries point to their
     actual parent.

  - (validation) In addition to the Check/Open before-constraint, check that
    the entries are always sorted. Add this sanity check.

  - The default validation should check the invariant that Open and Check
    directives come before any Transaction.

  - Validation: Everywhere we have a filter of entries to entries, we should be
    able to apply a check that the total balances before and the total balances
    after should have the very same value.

  - In validate.py: differentiate between the case of an entry appearing too
    early before an Open directive, and an entry appearing for an account that
    simply just doesn't exist.

  - Auto-detect and warn on likely duplicate transactions within the file.

** Open/Close

  - You must issue an error if you close an account that's got a non-zero
    balance!

** Padding

  - Idea: Padding entries could be extended a tiny bit in order to
    automatically calculate the cash distribution entries, e.g., like this:

      2014-03-04 pad Asset:Cash  Expenses:Restaurant    60%
      2014-03-04 pad Asset:Cash  Expenses:Alcohol       40%

      2014-04-04 pad Asset:Cash  Expenses:Restaurant    70%
      2014-04-04 pad Asset:Cash  Expenses:Alcohol       30%

      2014-05-04 pad Asset:Cash  Expenses:Restaurant    70%
      2014-05-04 pad Asset:Cash  Expenses:Alcohol       30%

    This is a great idea, is in line with the general meaning of pad entries
    (implicit 100%) and would add a much desired feature.

  - Add tests for all the cases of realization padding.

** Locations

  - @location really should just convert into a generic event "location", just
    as address and school should; they're just events with forward fill...
    Serve this at:

       http://localhost:8080/20120101/20130101/events/location/days

  - Add a "reason" field for @location, and display as trips, with
    some sort of meaning to them. Ok, this contradicts the previous idea.



* Parser
** Errors

  - Parsing an indented string results in some output... for example, this code
    spits out a single Balance entry (the last one):

        balance_entries, _, __ = parser.parse_string("""
          2014-01-02 balance Liabilities:CreditCard   100.00 USD
          2014-01-03 balance Liabilities:CreditCard   200.00 USD
        """)

    It should not. It should output nothing, because these entries are indented.
    I don't understand why it does. This is a parser bug which needs to be
    traced and debugged. This has come up in writing tests here and there,
    forgetting to insert dedent=True.

  - We need to gather errors in a single place and report them like the others;
    right now I'm catching them in sum_to_date() and writing using the logging
    module; but they really should be trickled up with the rest.

  - Syntax errors currently have no location... this is unacceptable. Write an
    automated test, check for all kinds of errors, in the lexer, in the parser,
    in the Python. (Just work with the line number, we don't really need
    character position.) Test everything with automated tests.

  - 'lineno' is incorrect, it points to the next entry, not the previous one,
    fix this bug! This is really annoying.

  - Set a correct filename in grammar.y

  - Errors from the parser and others should all be accumulated in one place,
    so that we do all the reporting at the very top level.

  - Don't raise error exceptions anywhere; log everything to an error
    handler/accumulator class instead, and skip to the next entry/declaration.
  - Propagate exception from Python(?)

  - Problematic transactions (!) should spit something of color on stdout, they
    should not be forgotten so easily.

  - Bug: Invalid account names should only be reported once.


** Lexer Work
*** Errors in Flex Lexer

  - (parser) Support enabling flex debugging in beancount.core._parser.parse(),
    using "yyset_debug(int bdebug)".

  - When an error occurs, skip the lexer to the next empty line and recommence.

    * Modify the lexer to emit EOF and add that in the grammar rules for empty_line.


*** Write a New Lexer From Scratch

  Reasons to write your own lexer manually:

  - Should support UTF-8 encoding.

  - Should support SCHEDULE entries for org-mode (see email discussion).
  - More flexible syntax (see "Is it possbile for beancount to ignore org-mode
    SCHEDULED and DEADLINE?" thread).

  - Better error reporting

  - (performance) Write your own lexer manually and compare performance with
    flex one. I think we can do a much better job at error reporting by writing
    our own, but I'm unsure how the performance compares.

  - IMPORTANT LATENT ISSUE. You need to extend the lexer to parse A-Z for flags,
    not just PSTCU! This is important, as I just realized that it could prevent
    the correct parsing for entries in a round-trip, with postings produced with
    unexpected flags. In fact, any character with whitespace on each side should
    parse as a flag. This is very important.

    This manifests when adding a posting with letter 'M' right now. Replicate
    this, fix the problem.


** Make the Parser Reentrant

  - Make the parser reentrant [2014-08-02]. This is _not_ a difficult task.

    * Follow this:
      http://www.lemoda.net/c/reentrant-parser/
      http://flex.sourceforge.net/manual/Extra-Data.html
      to remove all globals from my lexer and make it truly reentrant and free of globals.

    * You need to add unit tests that check the correctness of line numbers on
      parsed directives and errors.

    * You need to remove the get_yylineno and get_yyfilename accessors.

    * You need to make the parser reentrant, by add this directive to the grammar:

         %parse-param { PyObject* builder}

      You also need to redefine yyerror() accordingly. I've done it and it
      works, it's simple, it's a 20 minute change:
      http://www.gnu.org/software/bison/manual/html_node/Parser-Function.html

    * You also need to make the lexer reentrant:
      http://flex.sourceforge.net/manual/Reentrant-Overview.html#Reentrant-Overview

         %option reentrant

      (I haven't tried this yet.)

    * Most of the "real" work involved is in removing the globals for lineno and
      filename.

    * Make sure the performance does not degrade as a result of doing this.


** Options

  - FIXME: We need to parse the options using the same argparse parser....


** Syntax

  - You should support a payee with no description! This generates a parser
    error right now.

  - The syntax should support multiline strings naturally...

  - For Links vs. Tags: dont impose an order, parse as tags_or_links.
    Right now the order is tags_list and links_list.

  - You should accept commas in the input; simply ignore their value.

  - Add 1/rate syntax for prices (and anything... really, why not).
    Convert at parsing time.



*** Sensible Syntax for Lots

  - Consider making the lot syntax like this:

       -4 {HOOL @ 790.83 USD}

    instead of:

       -4 HOOL {790.83 USD}

    It's actually a lot more accurate to what's going on...

** Performance

  - Implement "D" in C, it's worth it. This should make a substantial difference.

  - Test using the empty case of list parsing to create the initial empty lists
    instead of the conditional in Parser.handle_list() and measure, to see if
    there is a significant difference in parsing performance.

  - Parser performance: try not calling back to builder for simple types that
    just return their value; measure the difference, it may be worth it, and we
    wouldn't lose much of flexibility, especially for the lexer types, which are
    aplenty.

  - Write the builder object in C... it won't change very much anymore, and
    that's probably simple enough.

  - Check the performance of D(). I suspect improving this routine
    could have a dramatic effect on performance.

** Testing

  - Allow file objects to parse() and dump_lexer(). This should use fdopen() or
    whatever else to get this job done at the parser level.

  - You need to clean up the memory of the strings created; call free() on each
    string in the rules.

  - Add a unit test for pushtag/poptag errors.
  - Add unittests for tags, pushtag/poptag


** Dated Postings

  - In order to create multiple similar transactions at many dates in one
    syntax' entry, you could allow overriding the date on each posting, e.g.:

       2013-04-01 * Blah di bla
         2013-01-01  Grocery          10 USD
         2013-02-01  Grocery          10 USD
         2013-03-01  Grocery          10 USD
         Cash

    This would create three transactions, with these dates:

        date           aux-date
        2013-01-01     2013-04-01     10 / 3.33
        2013-02-01     2013-04-01     ...
        2013-03-01     2013-04-01     ...

    Could be a nice way to make distributed transactions.

  - Move 'effective date' to the postings in my input file, using the dated
    postings feature.


  - Another idea would be to make @pad able to pad for a percentage of the
    total, so that we're able to use @pad instead of "distribution of expenses"
    entries.


** Metadata

  - If you add tags with values, you could define some special tags, like
    'document', which could automatically try to find the corresponding
    document in the repository and insert a link to it in the web page. I
    already have a managed stash of document filenames... something like this:

      2014-05-20 * "Invoice from Autodesk"
        #document: 2014-05-20.autodesk.invoice200.pdf
        Income:US:Autodesk  -3475.20 USD
        Assets:US:Checking

    A document filename that does not get resolved could spit out a warning in
    order to keep the file tidy. This is a nice idea... perhaps nicer than just
    insert entries for documents, an actual link. Not sure if it would make that
    much of a difference though. Something to ponder.

    Create a plugin that will convert "doc:" metadata to a document file, that
    will search for a unique string name in all the filenames and associate the
    filename with this directive via a link or something.


  - One idea Ledger uses well is the ability to associate key-values meta-data
    to transaction objects, a-la-Common Lisp. See the --pivot feature. It seems
    a bit superfluous at the moment, but may be useful in order to provide the
    ability to implement custom aggregations eventually, instead of using the
    strings. Maybe the payee could be a special case of this, e.g payee="value"

    (From mailing-list):

      Take this example:

      2011-01-01 * Opening balance
          Assets:Cash                               25.00 GBP
          Equity:Opening balance                   -25.00 GBP

      2011-02-01 * Sell to customer AAA
          ; Customer: AAA
          ; Invoice: 101
          Assets:Receivables                        10.00 GBP
          Income:Sale                              -10.00 GBP

      2011-02-02 * Sell to customer BBB
          ; Customer: BBB
          ; Invoice: 102
          Assets:Receivables                        11.00 GBP
          Income:Sale                              -11.00 GBP

      2011-02-03 * Sell to customer AAA
          ; Customer: AAA
          ; Invoice: 103
          Assets:Receivables                        12.00 GBP
          Income:Sale                              -12.00 GBP

      2011-02-03 * Money received from customer AAA for invoice 101
          ; Customer: AAA
          ; Invoice: 101
          Assets:Cash                               10.00 GBP
          Assets:Receivables                       -10.00 GBP

      Now you can see how much each customer owes you:

      ledger -f d bal assets:receivables --pivot Customer
                 23.00 GBP  Customer
                 12.00 GBP    AAA:Assets:Receivables
                 11.00 GBP    BBB:Assets:Receivables
      --------------------
                 23.00 GBP

      And you can see which invoices haven't been paid yet:

      ledger -f d bal assets:receivables --pivot Invoice
                 23.00 GBP  Invoice
                 11.00 GBP    102:Assets:Receivables
                 12.00 GBP    103:Assets:Receivables
      --------------------
                 23.00 GBP



* Plugins
** Stock Splits

  - Find a way to automatically create multiple currencies to account for stock
    splits. The user should not have to do this themselves:

      "One choice you have is whether you want to keep the same symbol pre and post
      split. If you keep the same symbol the price database will show a drop in
      price over time. If not, choose a new symbol for the post split period. So far
      in my own file I use the same symbol but I think eventually I'd like to find a
      way to differentiate them automatically and have a multiplier in the price
      database, because doing it manually is not nice. In any case both methods
      work."

    Perhaps a directive could be created to declare them that would
    automatically insert converting transactions, but that makes it difficult to
    deal with weird cases, like oddly unequal splits (e.g. Google A/C), or cases
    with spinoffs, as below. Perhaps the splitting transaction should be
    inserted automatically, but that the split directive would just create a new
    currency name, internally.

    A currency would then be referred to by a pair of (name, date), and that
    would resolve to a internal currency name.


  - (IDEA) In order to create suitable stock split entries that would look like
    this:

      2013-04-01 * "split 4:1"
        Assets:CA:ITrade:AAPL             -40 AAPL {{5483.09 USD}}
        Assets:CA:ITrade:AAPL             160 AAPL {{5483.09 USD}}

    You could easily add support for a directive that looks like this:

      2013-04-01 split Assets:CA:ITrade:AAPL  4:1  AAPL

    This would allow the user to do some processing specific to stock splits by
    processing the explicit stock split entries.


  - Include this in the user examples, + stock splits:

       2013-04-01 * "name change"

         Assets:CA:ITrade:AAPL             -40 AAPL {{5483.09 USD}}
         Assets:CA:ITrade:NEWAAPL             40 NEWAAPL {{5483.09 USD}}

       2013-04-01 * "spinoff"
         Assets:CA:ITrade:KRFT             -100 KRFT {{20000 USD}}
         Assets:CA:ITrade:KRFT              100 KRFT {{17000 USD}}
         Assets:CA:ITrade:FOO                20 FOO  {{ 3000 USD}}


  - Because of the way we currently deal with stock splits, allow a list of
    commodity names on the commodity directive, so you can do this:

      1998-01-01 commodity CRA,CRA1
        name: "Celera Corporation"
        asset-class: "Stock"
        ticker: "CRA"
        quote: USD


** Wash Sales

  I wrote a script to wash losses for entire lots. This still needs more work:
  ideally, one should be able to insert an arbitrary cost basis adjustment for
  each lot. Do this, and integrate with the wash-sales-tracker implemented by
  bbreslauer.

  - It should be possible to produce input for the wash sales calculation, to
    then insert metadata or some other set of postings on each lot, and to
    produce output suitable to be printed and sent to the IRS>

  - There is already a plugin which allows the user to wash away the P/L of
    entire lots under experiments/washsales. Enhance that to support arbitrary
    adjustments and move that into 'beancount.plugins'.


** Strict Unused Pad Directives

  - The validation check that pushes an error on unused pad directives should
    be moved to a plugin, that should be optional. There is rationale for
    allowing to keep unused pad directives. Don't be so strict, Martin.


** Capital Gain Without Cost

  - Implement the proposal for putting the capital gain in the cost as a plugin
    that transforms the relevant transactions, those tagged as such. This will
    require some loosening of the booking method in order to make it easier to
    disambiguate a sale, and some good debugging tools as well.

    You could automatically look for the right amounts by looking at the signs.
    I think you could automate a lot of it.


** Auto-Link Booking Transactions

  - Automatically create a link between transactions that book each other.
    I'm not sure how I'm going to implement that - perhaps in the lot matching,
    a hash to the original entry will be kept in the lot - but we should be
    able to update the links to all the transactions that book together.

    This will be a great debugging tool as well... a very powerful idea that
    can be implemented entirely in a plug-in.


** Unrealized Gain

  - Find a way to pass in a plug-specific option via the file.

  - Unrealized capital gains could be inserted automatically into special
    sub-accounts, based on the current price and the cost-basis of particular
    accounts. This could be inserted automatically! e.g.

        DATE check Assets:US:Ameritrade:AAPL       10 AAPL {200 USD}

        DATE price AAPL  210 USD

      Assets:US:Ameritrade:AAPL                    2000 USD
      Assets:US:Ameritrade:AAPL:Gains               100 USD

    The "Gains" subaccount could be inserted automatically if the price differs
    from the cost basis... this would be a clever way to represent this! We
    could even do this by inserting a transaction automatically with an
    offsetting account... actually this would be the RIGHT way to do this!

      We need an option to designate which subaccount leaf to create all
      the new transactions for:

        %option account_unrealized  "Unrealized"

        2013-05-23 A "Booking unrealized gains for AAPL"
          Assets:US:Ameritrade:AAPL:Unrealized              230.45 USD
          Income:Unrealized                                -230.45 USD

      By doing this, the reporting does not have anything to do... it can choose
      to report positions at cost or in held units, and whether the gains are
      included or not entirely depends on whether these transactions have been
      inserted in or not.


** Strict Average Cost Inventory Booking Checker

  - Build a plugin that will check that accounts with average cost inventory
    booking method only have such reductions in them:

    https://docs.google.com/document/d/1F8IJ_7fMHZ75XFPocMokLxVZczAhrBRBVN9uMhQFCZ4/edit#heading=h.m74dwkjzqojh

      "Another approach would be to not enforce these aggregations, but to provide a
      plugin that would check that for those accounts that are marked as using the
      average cost inventory booking method by default, that only such bookings
      actually take place."

   This is, of cource, to be implemented only after implementing support for
   the average cost inventory booking method.


** Tip Calculator

  - Write another example plugin that splits "Expenses:Restaurant" legs into
    two two postings: "Expenses:Restaurant x 83%" and "Expenses:Tips x 17%".


** Vacation Cap Date

  - Make an plugin that computes the precise date at which my vacation will cap
    (240 VACHR) base on an account.


** Budget

  - Implement a plugin with budget constraints, as an example.

  - Look at this syntax for an example of a recurring transaction specification:
    https://www.roaringpenguin.com/products/remind
    (Sumitted by user comment.)


** Auto-Remove, Auto-Pad

  - Add a auto-remove-unused part of the auto_accounts plugin,
    that automatically removes Open directives for unused accounts. This is
    useful for demos and such.

  - Write a plugin that automatically inserts a padding directive for accounts
    with no open directive and with a balance check.


** Strict Signs Checker

  - Write a plugin that enables a check that all postings' amounts are of the
    correctly allowed sign, e.g. Expenses should almost always be a positive
    amount, Income a negative one, Assets can be both, also Liabilities. If an
    amount is posted in the contra direction, this should trigger a warning,
    unless the transaction is flag with a particular character, or some special
    tag is present.


** FBAR

  - Automatically compute the maximum account values of foreign accounts for
    the FBAR filing.


** After-Tax Balance Sheet

  - Ha... I think you just gave me a fun idea!  I'll write a plugin in Beancount
    that automatically adds a "future tax expense" entry to offset pre-tax money
    for the balance sheet, e.g. if I have a 401k account with a value of say
    100,000 USD in it, it would automatically insert an entry at the latest day
    like this:

      2014-07-03 F "Taxes to be paid on distributions."
        Expenses:Taxes:Federal        27000 USD
        Expenses:Taxes:StateNY         8000 USD
        Liabilities:FutureTaxesOnDistirbutiosn  -35000 USD

    This would make the balance sheet reflect only post-tax money, and thus be more
    meaningful.
    If I want to see post-tax money, I'll just enable the plugin from a
    command-line option.
    I'd have to find some generic way to identify which accounts are pre-tax
    somehow.



** Payees as Subaccounts

  - Create a plugin that will define subaccounts for payees within accounts and
    modify all the transactions accordingly. This would be a great way to kick
    the tires on this idea without affecting the rest of the system.

      Expenses:Electricity:ConEdison
      Expenses:Phone:TMobile
      Expenses:Groceries:WholeFoodsMarket
      Expenses:Groceries:UnionMarket

  - Should we define some notion of the default level for aggregation, per
    account? For example, in Expenses:Electricity:ConEdison, the default level
    of aggregation should be Expenses:Electricity. If we define that, using
    subaccounts should not bother us much.


** Dashboard

  Add the following to the portfolio dashboard:
  - PnL since yesterday, one week ago, two weeks ago, one month ago, three months ago
  - Current portfolio breakdowns
  - Cash report
  - A listing of short-term lots vs. long-term lots
  - Schedule of lots to become long-term in the near future
  - Returns (computed correctly, over many periods)

  From email to fxt:

    I want to build an investment dashboard, that would contain:

    - List of holdings, with various rollups (see the different aggregations of
      holdings reports)
    - Rollups of holdings against various types (e.g., Stocks vs. Bonds)
    - P/L since the morning or for the last day, over the last week, last two
      weeks, last month, last quarter, last year.
    - Report of uninvested cash and the detail of where it is
    - A listing of short-term vs. long-term lots, and a schedule of which lots are
      going to switch from short-term to long-term in the near future (to avoid
      selecting those for sale)
    - Returns, as computed by my prototype of our ideas during the bicycle trip
    - Automatically refresh current prices if run intra-day

    This script would run every hour on a crontab and generate static HTML files
    that I could access from my phone to make investment decisions and monitor
    gains/losses during the day. I'm certain you would appreciate having such a
    thing too. I want to integrate the code I already have out of
    beancount/experiments and start moving all this stuff to the
    beancount.dashboard.* and add unit tests and make it work on the tutorial file.
    This should make it easy for others to use.



* Reports
** Warnings

  - You should have _some_ way to highlight accounts with either failing checks
    in them, or '!' on their postings or transactions in the balance sheet
    and/or trial balance.

  - Perhaps we want to produce a report of all transactions with a highlight on
    them.

** Balance Sheet

  - (web) We really need to reorder the accounts in a way that is more
    sensible... it's annoying to see the accounts I care about at the top of
    the page. Cash, Points, AU, should be at the bottom... I wonder if there's
    a nice heuristic. Last updated date? I think that would be good enough.

  - We need to figure out how to order the accounts on the balsheet; I want the
    most relevant near the top. Sorting accounts: compute a score made up of

    * nb. txns from the last 3 months
    * nb. checks from the last 3 months (weighted more heavily)
    * line-no of Open directive in the file.
    * last updated date.

** Capital Statement

  - Implement the Capital Statement report

** Cash Flow Statement


** Statement of Retained Earnings

  - This is possible; search online for examples, makes sense that we should
    have one, it's really, really simple to do.

** Account Linkage Report

  - Generate a Graphviz link of all the interaccount transactions that are
    larger than a certain amount.

    Generate a graph for the main kinds of account
    interchanges, by looking at the most significant transactions
    between the accounts. For example, ignore transactions which are
    too small in absolute value, or whose total is too small a portion
    of the total.

    Fun little project: Create a graphviz output from a Ledger, where
    transactions above a certain amount would generate a link between
    accounts. Note:  the threshold could be either for single
    transactions, or for aggregate amounts (absolute value).

** HTML Rendering

  - Rendering: When you collapse a parent account, its aggregate amount should
    render, and disappear when not collapsed.

  - Numbers should align to the right.

  - USD and CAD should be aggregated in their own columns for balance sheet and
    income statements. These should be specified from the command-line.

  - All entries should have collapsing a-la-JavaScript, along with
    collapse/reveal all buttons. All JS.

  - If the software is finally fast enough in Go, render RESTful on the fly for
    any date:

    * REST:  /balsheet/20121231/
    * REST:  /income/20121231/20131231/

    This way, you could have any year on the same run. No need to restart, even
    have a menu with all the years, and perhaps even some of the latest months.

  - It would be really nice to render the line numbers to the source in the HTML

  - (Performance) Implement buffered output for faster response using a separate
    thread and an iterator that yields from app.write when the data buffer is
    large enough.

  - Postings that have a "!" flag should have at least their
    background red.

  - You should more explicitly state the beginning and ending period
    on each statement pages (it is super important information).
    Just below the title.



** Excel Output

  - Find good ways to transfer data to an Excel spreadsheet. A link to download
    a file should be supported.


** Credits and Debits Rendering

  - Color the background of numbers with an inverted sign (e.g. payments in a
    liability account) differently! There should be modes to rendering balance
    sheets and income statements with inverted amounts, and it should all be
    done client-side. When amounts are rendered as credits/debits, color their
    background distinctly, so that it's obvious what kind of sign convention is
    in use.


** Links to Source

  - The new format code should keep and optionally render the source file/line
    of any transaction, and allow clicking to get to the source line in the
    rendering.

  - Maybe there should be a script that can take a report specification and
    output a list of emacs-compatible links to the entries, interspersed with
    the text format rendering! You could go "next-error" to go through the
    entries in time order, emacs taking you there one-by-one.

** Multi-Period Reports

  - One kind of report that would be GREAT is a single grid with all income accounts
    on the left with year by year on the horizontal. An overview of all the
    years. Same with month-by-month report.


** CSV Reports / Text Reports

 - Using an intermediate data structure, produce text and csv / xls reports,
   downloadable from the web front-end, or even generatable directly. All of
   this reporting infrastructure should be reusable, ideally.

  - A text rendering of the balance sheet / income statement would be
    _very_ useful for collaboration/communication with others. Add a link to
    download a text version of any report. This would be made easy if we only
    have a few distinct types of reports.

** Plots / Time-Series

  - Create a command to extract time series for any account, as a csv file. You
    could then easily use this for plotting!

  - Generate graphs of account amounts over time
  - Include average amounts, average delta amount

** List of Positions

  - Given a list of entries, you should be able to extract a list of positions
    at any point in time. Provide this as a simple function that can just be
    reused.

  - The list of positions should provide a way to check the purchase price of
    each position.

  - Positions should attempt to fetch current values using this:
    http://www.google.com/ig/api?stock=RGAGX


** Maximum Values Report

  - You should report a trial-balance -like listing of the minimum and maximum
    values of all the accounts.

** Event Reports

  - We should be able to count the days of each event type.

** Distribution of Expenses and Income

  - Add a pie chart to visualize the constitution of the Income Statement for
    Expenses and Income.

** Summary Reports

  - To create custom views, for example, weekly summaries, you could
    convert the ledger into another ledger, where entries would have
    been replaced by summary entries instead, and all the other
    functionalities would still work.

** Financial Ratio Analysis

  - Add these: http://www.csun.edu/~bjc20362/Controlling-2.pdf

** Budgeting / Goals

  - We could easily add features for budgeting, e.g. somehow set goals and then
    report on the difference between actual and the goal, and project in the
    future according to rate, e.g.:

       ;; Check that the total for this position between 2013-06-01 and 2013-12-31 < 800 USD
       2013-12-31 goal  Expenses:US:Restaurant  2013-06-01  < 800 USD

       ;; Check that the balance of this account on 2013-12-31 is >= 1000 USD
       2013-12-31 goal  Assets:Savings  >= 1000 USD


** Trades

  - You should be able to report on all booked trades during a period,
    especially with the new booking algorithm, this will be useful.
    Create a new report type for this.

* Web Interface
** Programmable View

  - GREAT IDEA! Have a web form that you can input a view filtering expression,
    e.g.  year:2014 component:Microsoft
    to have that year's transactions made with this component. Encode the
    results in a unique string that you can decode and create a corresponding
    view of the subset selected by the expression. You can then view any of the
    reports for that subset! This means we can then get rid of many of the root
    page's links automatically, yet still provide all the opportunities... this
    is the way to go, and would best mirror the command-line capabilities.

** Error reporting

  - We really need to list all the '!' entries somewhere; they should be
    annoying.

  - In the balance sheet or trial balance, mark accounts that have errors in
    red, or add a little red start next to them.

  - Implement basic error reporting page from the list of errors.

** Debits and Credits

  - The new balance sheets should be able to invert the numbers (and then they
    should get rendered differently). Basically, every number shown should be
    either in signed or cr/dr format. We should be able to switch between the
    two at render time. This should work across all number-rendering routines
    everywhere--do this centrally.

  - In the balance sheet and income statement, we need to render the amounts
    inverted (and in a slightly different style).

** Links

  - Serve links on: /link/LINK, this needs to be implemented; render a nice
    "link" href on the description somehow, use a fancy unicode char (no
    graphics).

  - (web) Render links to the right of descriptions, and the link href link
    should actually render a page of the related linked entries.

** Single-View Server

  - Idea: for condo & baking files into a zip file: allow serving only one
    ledger realization.

    * One option is to use the same base/root straing as for the web URL:

         http://localhost:8080/byyear/2013/...

      serve_one_ledger(getledger('byyear/2013'), port=8080)
      --realization='byyear/2013'

    This would serve only that realization, and not others. This way I could
    bake only this one in a zip file. This would be useful.

** Code Org

  - (web) Move table rendering functions into their own files, smaller files.

** Aesthetics

  - In the entries table HTML, highlight the relevant posting leg somehow, maybe
    use a '>>' marker, or make it bold. Something. (Bold is too much, use >>.)

  - Render "as of YYYY-MM-DD" under the title for Balance Sheet, and "from
    YYYY-MM-DD to YYYY-MM-DD" under the title for Income Statement


  - Answer to favicon.ico request.

  - Add an option to render the entries table upwards, not just downwards.

  - Use that beautiful new font (Roboto) from Tactile in the new rendering.
    Totally worth it. Use the nice Lucida-like font for numbers, like in
    TurboTax.


*** JavaScript / Client-Side Interaction

  - Render balance sheet/ income statement cells with two numbers for parent
    nodes, so that when you collapse a node, all the amounts of its children sum
    up automatically and display in its cell. You should have a consistent
    report regardless of whether nodes are collapsed or not. This will require
    some JavaScript effort.

  - Implemented a JavaScript cursor in JS. J, K up down. SPC = toggle.

  - In Journal view, pressing 'C' should toggle displaying the checks on and off.

** Trial Balance

  - We should have a nicer way to tell what accounts need to be updated.
    Highlight them red if they haven't been updated in more a month
    (configurable).
    Put the last updated date in the balance sheet or perhaps the trial balance
    page. Should be easy; we don't need a dedicated page for this.

  - Do we need a dedicated page for listing all documents? This page could
    include documents without a date, could be rendered as a tree-table, with
    the list of each document in the corresponding account. Maybe that's
    overkill. DK.

  - Shove more information in the Trial Balance page, info about errors, documents, etc.

** Multi-Year

  - A multi-year report is a global report.

** Source

  - The source page should take a special '?line=ddd' parameter that will
    scroll the page to the transaction at that line.

** Conversions

  - Render the Conversions amount at the bottom of the Conversions page...

** Bake & Scrape

  - Make the web scraper run in multiple threads... it's quite a bit too slow as
    it is. I'm sure we can make it scrape in parallel using multiprocessing and
    a work queue (this should be a fun little project and would make baking to
    an archive a lot faster in many cases).


* Export
** XML

  - Output to a structured XML format, some people are finding that useful to
    build other visualizations. In order to test this completely, do a
    round-trip test.  The code should live in beancount.parser, parallel to the
    existing code there.

** Ledger

  - Export the compatible subset to Ledger format, so you can compare the
    reports. This should be done from a tool called "bean-convert".

** Visualizations
*** TreeMaps

  - You just *have* to generate TreeMaps of the Expenses and Assets subtrees:
    http://bost.ocks.org/mike/treemap/

* Documentation
** Challenges

  - Document those below which I'm already able to do, and those which require
    new features to be able to be done, move them into a separate appendix,
    with explanations on how to do it.

**** Cash vs. Accrual Accounting

Of course a real accountant would just do this: (accrual based accounting)

2014-05-19 * "Booking tithe”
 Expenses:Tithe     300 USD
 Liabilities:Tithe     -300 USD

2014-05-20 * “Paying tithe”
  Liabilities:Tithe      300 USD
  Assets:Checking  -300 USD

But this records the expense on a different day than when you actually paid it.
That would be a problem if, for example, you live in the US and wanted to claim
a tax deduction for the tithe, in which case you must claim the deduction for
the year the tithe was actually paid (cash based accounting).

This is indeed the right solution to this! Accumulate a liability as you go,
and resolve it with real transactions later on.

This case keeps coming back again and again, of wanting to do accrual
accounting but wanting to do cash declarations. I think we need to have a long
and separate discussion about cash vs accrual accounting and for sure we can
come up with a creative solution that solves this problem.



**** Can I generate a nice year-on-year summary of income and expenses?

  - Including RSP contribs, like my big spreadsheet that I crafted manually? Can
    I do that? That would be awesome!

**** Maximum Balance

  - Can I compute the maximum value of each account at the end of every year
    (for foreign assets decl.) This would be useful for FBAR / FATCA
    declarations.

**** Complete Return (IRR) on Condo

  - Challenge: Can I compute IRR return on my condo accurately?
    TODO: Add benefits received as an Income, as transactions.
    You should be able to compute the IRR of any Ledger!

**** Taxation Rate

  - Challenge: Can I automatically compute my taxation rate for every year?

**** List of Assets

  - Challenge: Can I obtain a list of my assets at any time?

**** Make a report of currency exposure

  - For a particular balance sheet, report the total currency exposure of the
    ledger. This should be a very simple report, probably in the form of a pie
    chart.  Maybe this pie chart should be located in the capital report
    (possibly makes sense).

**** Capital Gains

  - Capital gains should not count commissions nor on the buy nor on the
    sell side. How do we book them like this?  Can we count this somehow
    automatically? Misc accounts? Not sure.

**** Inflation Adjusted Balance Sheets and Charts

  - It would be AWESOME to look at a balance sheets from the past but
    inflation-adjusted for any date... Answer this question easily:

      "What was I making in 2010 in today's dollar terms?"

  - How would I produce an inflation adjusted version of some charts. Maybe all
    charts should have that option?

**** Statement of Assets (for Will)

  - In order to have someone else be able to take care of your business, you
    should be able to produce a list of the accounts open at the end of the
    period, with the account ids and balances. This should be printable and
    storable, for someone else to take care of your things in case you die.


**** Compare common costs using constant TMV

  - Look at average meal 10 years ago, average electricity, etc. things that
    should be equal, and correct for the time-value-of-money, compare prices
    today with prices then. Maybe come up with some kind of constant unit that
    I can convert everything to.

**** GIFI Reporting

  - You could write a script to automatically fill this form:
    http://www.cra-arc.gc.ca/E/pub/tg/rc4088/rc4088-12e.pdf

      "With Beancount, one thing that would be doable _outside_ of Beancount, as
    a separate script, is to associate a set of accounts to these GIFI codes and
    automatically generate the forms."


**** Automatically figure out unneeded cash amount

  - IDEA: Using inference and a reasonable buffer amount, can I automatically
    figure out how much extra cash from checking can safely be transferred out
    for investing? i.e. sum up upcoming expenses (rent + cc) and expected
    salary payments, and calculate it automatically. Not obvious, but why not?


** Change List

- Implemented in Python 3, from scratch.

- Internal data structures are more functional, immutable, allowing you to more
  easily create scripts that use the in-memory data. Overall, the new code is
  way simpler and much easier to understand because of this. It's actually
  become dead simple.

- New, simplified, and more consistent (and rigid) syntax will make it possible
  to add more features in the future, and to have parsers in other languages too
  (e.g. Go).

- Booking trades with capital gain tracking should now work.

- The new parser is written in C, so it is much much faster, and future changes
  will be easier

- The new web server fixes annoying rendering issues.

  * Balance sheet amounts can now reported in terms of book values.
  * Debit accounts can now be rendered with positive numbers (color-coded).
  * The internal data structure changes are much more general, and allow, for
    instance, creating a balance sheet at any point in time. In particular, you
    can have a balance sheet at the beginning and end of an exercise.

- Some internal design flaws were fixed, like checks on filtered ledgers showing
  up from incorrect periods.

- Various outputs to text, csv, and xls are now supported for easier sharing.

- The input file is monitored by the server, and can be automatically reloaded.
  This makes it easier to just start the web server, then edit the file to
  update what you need.

- There is no need to specify a filter period anymore; the interface is able to
  realize any required periods, and the GUI provides access to most common
  cross-sections (all, by year, by tag, by payee, transactions with bookings,
  etc.). You should be able to just specify the GUI.

- Client-side javascript has been added for a neater, more compact rendering of
  journals.

- New scripts to extract a list of current positions at any time, and global
  summaries over many years or months.


** Presentation Material

  - Use impress.js to built a visualization of the DE method

  - Record a video, that's an easy way to explain how this works.

  - IDEA!!!  Use drawings a-la-ThinkBig or whatever it is. This will be the
    perfect medium for this. Mix it with video. Start writing a detailed script.

  - Script 1: Begin with a USB key in hand. "On this 8 GB USB key, I have all of
    8 years history of financial transactions in my life. Every single price
    paid that went recorded into an account it these."

  - Script 2: Motivate by speaking of the results, ask "Wouldn't it be great if
    a single system could do all of that?" Explain that the task of inputting
    all the data in a single system is a lot less work than producing all the
    different reports IF you have a unified system. Beancount!


** Padding documentation from email

  - Put this in the docs to explain "pad"

     > > Ok, restarted example, let's say you begin
     > > accounting in dec 2013, you'll have this:
     > >
     > >   2010-01-01 open
     > >   2010-01-01 pad
     > >   2013-12-04 balance
     > >   2013-12-08 * ...
     > >   2013-12-11 * ...
     > >   2013-12-17 * ...
     > >
     > > eventually, moving forward, you'll get to 2014:
     > >
     > >   2010-01-01 open
     > >   2010-01-01 pad
     > >   2013-12-04 balance
     > >   2013-12-08 * ...
     > >   2013-12-11 * ...
     > >   2013-12-17 * ...
     > >   2013-12-22 * ...
     > >   2013-12-29 * ...
     > >   2014-01-02 * ...
     > >   2014-12-04 balance
     > >   2014-12-06 * ...
     > >
     > > Allright, now you decide you like this, and you
     > > want to enter statements before you started.
     > > You find your paper statement for november, and
     > > fill in:
     > >
     > >   2010-01-01 open
     > >   2010-01-01 pad
     > >   ; here you insert
     > >   2013-11-04 balance
     > >   2013-11-08 * ...
     > >   2013-11-18 * ...
     > >   ...
     > >   ; this is what was there previously
     > >   2013-12-04 balance
     > >   2013-12-08 * ...
     > >   2013-12-11 * ...
     > >   2013-12-17 * ...
     > >   2013-12-22 * ...
     > >   2013-12-29 * ...
     > >   2014-01-02 * ...
     > >   2014-12-04 balance
     > >   2014-12-06 * ...
     > >
     > > Great. Now, notice how the balance for
     > > 2013-11-04 is probably different than that of
     > > 2013-12-04. If instead of a pad directive you
     > > had added a manual adjustment, you'd have to
     > > change it here. This is the beauty of the pad
     > > directive: it automatically does it for you.
     > >
     > > Now, let's keep going backward in time. You dig
     > > around your records, you find September's
     > > statement, but you cannot find the statement
     > > for October, maybe it's lost, or somewhere
     > > else. Fine! You insert a pad directive to
     > > account for those missing transactions:
     > >
     > >   2010-01-01 open
     > >   2010-01-01 pad
     > >
     > >   2013-09-04 balance
     > >   2013-09-05 * ...
     > >   ... september transactions
     > >   2013-09-30 * ...
     > >   2013-10-04 balance
     > >
     > >   ; padding for missing October statement,
     > > where is my statement?
     > >   2013-10-04 pad
     > >   2013-11-04 balance
     > >
     > >   ... november transactions
     > >   2013-11-08 * ...
     > >   2013-11-18 * ...
     > >   ...
     > >   2013-12-04 balance
     > >
     > >   2013-12-08 * ...
     > >   2013-12-11 * ...
     > >   2013-12-17 * ...
     > >   2013-12-22 * ...
     > >   2013-12-29 * ...
     > >   2014-01-02 * ...
     > >   2014-12-04 balance
     > >
     > >   2014-12-06 * ...
     > >
     > > This is the full example.

Improve this bit:

    >   But the detailed explanation cannot be found. There's only one phrase: „Think
    >   of the Equity account as something from the past that you had to give up in
    >   order to obtain the beginning snapshot of the Assets + Liabilities balance.“
    >
    > Great comment. I'll improve this.

 More user comments:

    >   After doing my research, I found about debits and credits, which in Beancount
    >   you represent with positive numbers and negative numbers respectively. I
    >   found that having a name for each group of accounts helps me to think of them
    >   at the same time, e.g. Liabilities+Equity+Income as part of a common thing,
    >   instead of having to research each of it independently.
    >   In the documentation you start speaking about numbers, then about signs, then
    >   about grouping the accounts. Maybe it's better to go top-down and start
    >   saying that there are two types of account (usually +, usually -) and then
    >   divide each group further.
    >
    > I will change that, thanks for the comment.

** Contributor agreement

  * See note at the bottom of: https://github.com/fourier/ztree

      Since ztree is a part of GNU ELPA, it is copyrighted by the Free Software
      Foundation, Inc.. Therefore in order to submit nontrivial changes (with total
      amount of lines > 15), one needs to to grant the right to include your works in
      GNU Emacs to the FSF.

      For this you need to complete this form, and send it to assign@gnu.org. The FSF
      will send you the assignment contract that both you and the FSF will sign.

      For more information one can read here to understand why it is needed.

      As soon as the paperwork is done one can contribute to ztree with bigger pull
      requests. Note what pull requests without paperwork done will not be accepted,
      so please notify the maintainer if everything is in place.

  - Great example (from Camlistore project link):
    https://cla.developers.google.com/about/google-individual
* Format

  - BUG: There is a bug in bean-format; on
    /home/blais/sharing-with-roommate/liabilities-account-solution.beancount, it
    fails with an assertion. I highly suspect that it's because of postings like this:
      Expenses:Electricity             45.34/2 USD
      Liabilities:Alice                45.34/2 USD<|MERGE_RESOLUTION|>--- conflicted
+++ resolved
@@ -138,25 +138,10 @@
     Credits" documents into one. See comments from:
     https://docs.google.com/document/d/1w5wWVFuPe6H2Aeex8iqCL8YfAO6xNZgzmrnRNlvxJec/
 
-<<<<<<< HEAD
-  - IMPORTANT: We need to test the return values of the Inventory.add_amount()
-    method! Review and do this now.
-
-  - Make document directive accept links, so that explicit documents could be
-    associated with specific transactions.
-
-  - SQL: When not specified, ORDER BY should be set to be the same as GROUP BY.
-    This is a sensible choice.
-
-  - Add a list of posted balances by account to "bean-doctor context".  "linked"
-    always links all the transactions, so it's not good enough. Just add this by
-    default to the context command.
-=======
   - Move the "spreadsheet / mint / quicken / quickbooks / gnucash / sql"
     comparison bit out of the "Motivation" document into the "Comparison" document.
     See comments from:
     https://docs.google.com/document/d/1w5wWVFuPe6H2Aeex8iqCL8YfAO6xNZgzmrnRNlvxJec/
->>>>>>> af425439
 
   - Make the four extraction methods clear, create a "part" for the four docs.
 
@@ -248,15 +233,11 @@
     * The reports code does not use it everywhere. Review all reports code for
       proper use of DisplayContext.
 
-<<<<<<< HEAD
-  - Complete testing incomplete output with CostSpec:
-=======
     * In particular, review the bean-web and bean-query use the DisplayContext
       object in order to render all their numbers. (Users are noticing, this is
       annoying.)
 
     * bean-web does not use it everywhere. Review all that code.
->>>>>>> af425439
 
     * The rendering code used by bean-query has a DecimalRenderer object which
       uses its own method for determining the precision should clearly be

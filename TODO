--- conflicted
+++ resolved
@@ -188,7 +188,6 @@
 
   - Fix FIXME in beancount.projects.returns, from DClemente issues.
 
-<<<<<<< HEAD
   - BUG: In web interface... clicking on a directive that cannot be contexted
     right generates an error like this:
 
@@ -227,8 +226,9 @@
 
       select * from 'Income:US:Hoogle:Vacation';
 
-=======
->>>>>>> fcef143b
+
+
+
 
 
 

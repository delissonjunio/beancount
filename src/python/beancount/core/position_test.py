"""
Unit tests for the Position class.
"""
__author__ = "Martin Blais <blais@furius.ca>"

import datetime
import unittest
import copy
import random
from datetime import date

<<<<<<< HEAD
from beancount.core import position
from beancount.core.position import Cost
=======
from beancount.core.number import ZERO
from beancount.core.number import D
from beancount.core.amount import A
from beancount.core.position import Lot
>>>>>>> 7e4d8d2a
from beancount.core.position import Position
from beancount.core.position import from_string
from beancount.core.position import from_amounts

from beancount.core.number import ZERO
from beancount.core.number import D
from beancount.core.amount import Amount
from beancount.core import display_context


A = Amount.from_string  # pylint: disable=invalid-name


class TestCost(unittest.TestCase):

    dformat = display_context.DisplayContext().build()

    def test_cost_to_str__detail(self):
        cost = position.Cost(D('101.23'), 'USD', datetime.date(2015, 9, 6), "f4412439c31b")
        self.assertEqual('101.23 USD, 2015-09-06, "f4412439c31b"',
                         position.cost_to_str(cost, self.dformat))

        cost = position.Cost(D('101.23'), 'USD', datetime.date(2015, 9, 6), None)
        self.assertEqual('101.23 USD, 2015-09-06',
                         position.cost_to_str(cost, self.dformat))

        cost = position.Cost(D('101.23'), 'USD', None, None)
        self.assertEqual('101.23 USD',
                         position.cost_to_str(cost, self.dformat))

        cost = position.Cost(D('101.23'), 'USD', None, "f4412439c31b")
        self.assertEqual('101.23 USD, "f4412439c31b"',
                         position.cost_to_str(cost, self.dformat))

        cost = position.Cost(None, None, None, "f4412439c31b")
        self.assertEqual('"f4412439c31b"',
                         position.cost_to_str(cost, self.dformat))

        cost = position.Cost(None, 'USD', None, "f4412439c31b")
        self.assertEqual('"f4412439c31b"',
                         position.cost_to_str(cost, self.dformat))

    def test_cost_to_str__simple(self):
        cost = position.Cost(D('101.23'), 'USD', datetime.date(2015, 9, 6), "f4412439c31b")
        self.assertEqual('101.23 USD',
                         position.cost_to_str(cost, self.dformat, False))

        cost = position.Cost(D('101.23'), 'USD', datetime.date(2015, 9, 6), None)
        self.assertEqual('101.23 USD',
                         position.cost_to_str(cost, self.dformat, False))

        cost = position.Cost(D('101.23'), 'USD', None, None)
        self.assertEqual('101.23 USD',
                         position.cost_to_str(cost, self.dformat, False))

        cost = position.Cost(D('101.23'), 'USD', None, "f4412439c31b")
        self.assertEqual('101.23 USD',
                         position.cost_to_str(cost, self.dformat, False))

        cost = position.Cost(None, None, None, "f4412439c31b")
        self.assertEqual('',
                         position.cost_to_str(cost, self.dformat, False))

        cost = position.Cost(None, 'USD', None, "f4412439c31b")
        self.assertEqual('',
                         position.cost_to_str(cost, self.dformat, False))


class TestPosition(unittest.TestCase):

    def test_from_string__empty(self):
        with self.assertRaises(ValueError):
            from_string('')

    def test_from_string__simple(self):
        pos = from_string('10 USD')
        self.assertEqual(Position(A("10 USD")), pos)

    def test_from_string__with_spaces(self):
        pos = from_string(' - 111.2934  CAD ')
        self.assertEqual(Position(A("-111.2934 CAD")), pos)

    def test_from_string__with_cost(self):
        pos = from_string('2.2 GOOG {532.43 USD}')
<<<<<<< HEAD
        cost = Cost(D('532.43'), 'USD', None, None)
        self.assertEqual(Position(A("2.2 GOOG"), cost), pos)

    def test_from_string__with_cost_and_date(self):
        pos = from_string('2.2 GOOG {532.43 USD, 2014-06-15}')
        cost = Cost(D('532.43'), 'USD', datetime.date(2014, 6, 15), None)
        self.assertEqual(Position(A("2.2 GOOG"), cost), pos)
=======
        cost = A('532.43 USD')
        self.assertEqual(Position(Lot("GOOG", cost, None), D('2.2')), pos)

    def test_from_string__with_cost_and_date(self):
        pos = from_string('2.2 GOOG {532.43 USD, 2014-06-15}')
        cost = A('532.43 USD')
        lot_date = datetime.date(2014, 6, 15)
        self.assertEqual(Position(Lot("GOOG", cost, lot_date), D('2.2')), pos)
>>>>>>> 7e4d8d2a

    def test_from_string__with_label(self):
        pos = from_string('2.2 GOOG {"78c3f7f1315b"}')
        self.assertEqual(
            Position(A("2.2 GOOG"), Cost(None, None, None, "78c3f7f1315b")), pos)

    def test_from_string__with_compound_cost(self):
        pos = from_string('1.1 GOOG {500.00 # 11.00 USD}')
        self.assertEqual(
<<<<<<< HEAD
            Position(A("1.1 GOOG"), Cost(D('510.00'), 'USD', None, None)),
=======
            Position(
                Lot("GOOG", A('510.00 USD'), None),
                D('1.1')),
>>>>>>> 7e4d8d2a
            pos)

    # Not supported in string constructor.
    # def test_from_string__with_merge_cost_spec(self):
    #     pos = from_string('1.1 GOOG {*}')

    def test_from_string__with_everything(self):
<<<<<<< HEAD
        pos = from_string('20 GOOG {532.43 # 20.00 USD, "e4dc1a361022", 2014-06-15}')
        cost = Cost(D('533.43'), 'USD', datetime.date(2014, 6, 15), "e4dc1a361022")
        self.assertEqual(Position(A("20 GOOG"), cost), pos)
=======
        pos = from_string('20 GOOG {*, 532.43 # 20.00 USD, "e4dc1a361022", 2014-06-15}')
        cost = A('533.43 USD')
        lot_date = datetime.date(2014, 6, 15)
        self.assertEqual(Position(Lot("GOOG", cost, lot_date), D('20')), pos)
>>>>>>> 7e4d8d2a

    def test_from_string__missing_currency(self):
        with self.assertRaises(ValueError):
            from_string('2.2 GOOG {532.43}')

    def test_str(self):
        pos = from_string('2.2 GOOG {532.43 USD, 2014-06-15}')
        self.assertEqual(('2.2 GOOG {532.43 USD, 2014-06-15}'), str(pos))

    def test_to_string(self):
        pos = from_string('2.2 GOOG {532.43 USD, 2014-06-15}')
        self.assertEqual(('2.2 GOOG {532.43 USD, 2014-06-15}'), pos.to_string())

    def test_to_string_no_detail(self):
        pos = from_string('2.2 GOOG {532.43 USD, 2014-06-15}')
        self.assertEqual(('2.2 GOOG {532.43 USD}'), pos.to_string(detail=False))

    def test_from_amounts(self):
<<<<<<< HEAD
        pos = from_amounts(Amount(D('10.00'), 'USD'))
        self.assertEqual(Position(A("10 USD")), pos)
=======
        pos = from_amounts(A('10.00 USD'))
        self.assertEqual(Position(Lot("USD", None, None), D('10')), pos)
>>>>>>> 7e4d8d2a

        pos = from_amounts(A('10 GOOG'),
                           A('510.00 USD'))
        self.assertEqual(
<<<<<<< HEAD
            Position(A("10 GOOG"), Cost(D('510'), 'USD', None, None)), pos)

    def test_constructors(self):
        Position(A('123.45 USD'), None)
        Position(A('123.45 USD'), Cost('74.00', 'CAD', None, None))
        Position(A('123.45 USD'), Cost('74.00', 'CAD', date(2013, 2, 3), None))
=======
            Position(Lot("GOOG", A('510 USD'), None), D('10')), pos)

    def test_constructors(self):
        Position(Lot('USD', None, None), D('123.45'))
        Position(Lot('USD', A('74.00 CAD'), None), D('123.45'))
        Position(Lot('USD', A('74.00 CAD'), date(2013, 2, 3)), D('123.45'))
>>>>>>> 7e4d8d2a
        with self.assertRaises(Exception):
            Position(Amount('123.45', None), None)
        Position(Amount(None, 'USD'), None)

    def test_compare_zero_to_none(self):
        pos1 = Position(Amount(ZERO, "CAD"), None)
        pos_none = None
        self.assertEqual(pos1, pos_none)
        self.assertEqual(pos_none, pos1)

        pos2 = Position(Amount(ZERO, "USD"), None)
        self.assertNotEqual(pos1, pos2)

    def test_neg(self):
        pos = Position(A("7 CAD"), None)
        npos = -pos
        self.assertEqual(D('-7'), npos.units.number)
        self.assertEqual('CAD', npos.units.currency)
        self.assertEqual(pos.cost, npos.cost)

    def test_mul(self):
        pos = position.from_string("2 HOOL {100.00 USD}")
        pos2 = pos * D('3')
        self.assertEqual(position.from_string("6 HOOL {100.00 USD}"),
                         pos2)

    def test_eq_and_sortkey(self):
        pos1 = Position(A("200 USD"), None)
        pos2 = Position(A("201 USD"), None)
        pos3 = Position(A("100 CAD"), None)
        pos4 = Position(A("101 CAD"), None)
        pos5 = Position(A("50 ZZZ"), None)
        positions = [pos5, pos4, pos3, pos2, pos1]
        positions.sort()

        self.assertTrue(pos1 < pos2)
        self.assertTrue(pos2 < pos3)
        self.assertTrue(pos3 < pos4)
        self.assertTrue(pos4 < pos5)

        self.assertTrue(positions[0] is pos1)
        self.assertTrue(positions[1] is pos2)
        self.assertTrue(positions[2] is pos3)
        self.assertTrue(positions[3] is pos4)
        self.assertTrue(positions[4] is pos5)

    def test_eq_and_sortkey__bycost(self):
<<<<<<< HEAD
        pos1 = Position(A("1 USD"), None)
        pos2 = Position(A("1 USD"), Cost(D('10'), 'USD', None, None))
        pos3 = Position(A("1 USD"), Cost(D('11'), 'USD', None, None))
        pos4 = Position(A("1 USD"), Cost(D('12'), 'USD', None, None))
=======
        pos1 = Position(Lot("USD", None, None), D('1'))
        pos2 = Position(Lot("USD", A('10 USD'), None), D('1'))
        pos3 = Position(Lot("USD", A('11 USD'), None), D('1'))
        pos4 = Position(Lot("USD", A('12 USD'), None), D('1'))
>>>>>>> 7e4d8d2a

        positions = [pos3, pos2, pos1, pos4]
        self.assertEqual([pos1, pos2, pos3, pos4], sorted(positions))

        for _ in range(64):
            random.shuffle(positions)
            self.assertEqual([pos1, pos2, pos3, pos4], sorted(positions))

    def test_copy(self):
        # Ensure that the lot instances are shared.
        pos1 = Position(A("200 USD"), None)
        pos2 = copy.copy(pos1)
        self.assertEqual(pos1.units, pos2.units)
        self.assertEqual(pos1.cost, pos2.cost)

    def test_quantities(self):
<<<<<<< HEAD
        pos = Position(A("10 USD"), None)
        self.assertEqual(A('10 USD'), pos.units)
=======
        pos = Position(Lot("USD", None, None), D('10'))
        self.assertEqual(A('10 USD'), pos.get_units())
>>>>>>> 7e4d8d2a
        self.assertEqual(A('10 USD'), pos.get_cost())
        self.assertEqual(A('10 USD'), pos.get_weight())
        self.assertEqual(A('16 AUD'), pos.get_weight(A('1.6 AUD')))

        pos = Position(A("10 USD"), Cost(D('1.5'), 'AUD', None, None))
        self.assertEqual(A('10 USD'), pos.units)
        self.assertEqual(A('15 AUD'), pos.get_cost())
        self.assertEqual(A('15 AUD'), pos.get_weight())
        self.assertEqual(A('15 AUD'), pos.get_weight(A('1.6 AUD')))

        cost_pos = pos.at_cost()
        self.assertEqual(A('15 AUD'), cost_pos.units)
        self.assertEqual(A('15 AUD'), cost_pos.get_cost())
        self.assertEqual(A('15 AUD'), cost_pos.get_weight())
        with self.assertRaises(AssertionError):
            self.assertEqual(A('15 AUD'), cost_pos.get_weight(A('1.6 AUD')))

    def test_add(self):
<<<<<<< HEAD
        pos = Position(A("28372 USD"), Cost(D('10'), 'AUD', None, None))
        pos.add(D('337'))
        self.assertEqual(Amount('28709', 'USD'), pos.units)
        self.assertEqual(Amount('287090', 'AUD'), pos.get_cost())

    def test_negative(self):
        pos = Position(A("28372 USD"), Cost(D('10'), 'AUD', None, None))
        negpos = pos.get_negative()
        self.assertEqual(Amount('-28372', 'USD'), negpos.units)
        self.assertEqual(Amount('-283720', 'AUD'), negpos.get_cost())

    def test_is_negative_at_cost(self):
        pos1 = Position(A("1 USD"), Cost('10', 'AUD', None, None))
        pos2 = Position(A("-1 USD"), Cost('10', 'AUD', None, None))
=======
        pos = Position(Lot("USD", A('10 AUD'), None), D('28372'))
        pos.add(D('337'))
        self.assertEqual(A('28709 USD'), pos.get_units())
        self.assertEqual(A('287090 AUD'), pos.get_cost())

    def test_negative(self):
        pos = Position(Lot("USD", A('10 AUD'), None), D('28372'))
        negpos = pos.get_negative()
        self.assertEqual(A('-28372 USD'), negpos.get_units())
        self.assertEqual(A('-283720 AUD'), negpos.get_cost())

    def test_is_negative_at_cost(self):
        pos1 = Position(Lot("USD", A('10 AUD'), None), D('1'))
        pos2 = Position(Lot("USD", A('10 AUD'), None), D('-1'))
>>>>>>> 7e4d8d2a
        self.assertFalse(pos1.is_negative_at_cost())
        self.assertTrue(pos2.is_negative_at_cost())

    def test_currency_pair(self):
        self.assertEqual(("USD", None),
                         Position(A('100 USD'), None).currency_pair())
        self.assertEqual(("AAPL", "USD"),
<<<<<<< HEAD
                         Position(A('100 AAPL'),
                                  Cost('43.23', 'USD', None, None)).currency_pair())
=======
                         lot_currency_pair(Lot("AAPL", A('43.23 USD'), None)))
>>>>>>> 7e4d8d2a
<|MERGE_RESOLUTION|>--- conflicted
+++ resolved
@@ -9,26 +9,17 @@
 import random
 from datetime import date
 
-<<<<<<< HEAD
 from beancount.core import position
 from beancount.core.position import Cost
-=======
+from beancount.core.position import Position
+from beancount.core.position import from_string
+from beancount.core.position import from_amounts
+
 from beancount.core.number import ZERO
 from beancount.core.number import D
 from beancount.core.amount import A
-from beancount.core.position import Lot
->>>>>>> 7e4d8d2a
-from beancount.core.position import Position
-from beancount.core.position import from_string
-from beancount.core.position import from_amounts
-
-from beancount.core.number import ZERO
-from beancount.core.number import D
 from beancount.core.amount import Amount
 from beancount.core import display_context
-
-
-A = Amount.from_string  # pylint: disable=invalid-name
 
 
 class TestCost(unittest.TestCase):
@@ -102,7 +93,6 @@
 
     def test_from_string__with_cost(self):
         pos = from_string('2.2 GOOG {532.43 USD}')
-<<<<<<< HEAD
         cost = Cost(D('532.43'), 'USD', None, None)
         self.assertEqual(Position(A("2.2 GOOG"), cost), pos)
 
@@ -110,16 +100,6 @@
         pos = from_string('2.2 GOOG {532.43 USD, 2014-06-15}')
         cost = Cost(D('532.43'), 'USD', datetime.date(2014, 6, 15), None)
         self.assertEqual(Position(A("2.2 GOOG"), cost), pos)
-=======
-        cost = A('532.43 USD')
-        self.assertEqual(Position(Lot("GOOG", cost, None), D('2.2')), pos)
-
-    def test_from_string__with_cost_and_date(self):
-        pos = from_string('2.2 GOOG {532.43 USD, 2014-06-15}')
-        cost = A('532.43 USD')
-        lot_date = datetime.date(2014, 6, 15)
-        self.assertEqual(Position(Lot("GOOG", cost, lot_date), D('2.2')), pos)
->>>>>>> 7e4d8d2a
 
     def test_from_string__with_label(self):
         pos = from_string('2.2 GOOG {"78c3f7f1315b"}')
@@ -129,13 +109,7 @@
     def test_from_string__with_compound_cost(self):
         pos = from_string('1.1 GOOG {500.00 # 11.00 USD}')
         self.assertEqual(
-<<<<<<< HEAD
             Position(A("1.1 GOOG"), Cost(D('510.00'), 'USD', None, None)),
-=======
-            Position(
-                Lot("GOOG", A('510.00 USD'), None),
-                D('1.1')),
->>>>>>> 7e4d8d2a
             pos)
 
     # Not supported in string constructor.
@@ -143,16 +117,9 @@
     #     pos = from_string('1.1 GOOG {*}')
 
     def test_from_string__with_everything(self):
-<<<<<<< HEAD
         pos = from_string('20 GOOG {532.43 # 20.00 USD, "e4dc1a361022", 2014-06-15}')
         cost = Cost(D('533.43'), 'USD', datetime.date(2014, 6, 15), "e4dc1a361022")
         self.assertEqual(Position(A("20 GOOG"), cost), pos)
-=======
-        pos = from_string('20 GOOG {*, 532.43 # 20.00 USD, "e4dc1a361022", 2014-06-15}')
-        cost = A('533.43 USD')
-        lot_date = datetime.date(2014, 6, 15)
-        self.assertEqual(Position(Lot("GOOG", cost, lot_date), D('20')), pos)
->>>>>>> 7e4d8d2a
 
     def test_from_string__missing_currency(self):
         with self.assertRaises(ValueError):
@@ -171,34 +138,20 @@
         self.assertEqual(('2.2 GOOG {532.43 USD}'), pos.to_string(detail=False))
 
     def test_from_amounts(self):
-<<<<<<< HEAD
-        pos = from_amounts(Amount(D('10.00'), 'USD'))
+        pos = from_amounts(A('10.00 USD'))
         self.assertEqual(Position(A("10 USD")), pos)
-=======
-        pos = from_amounts(A('10.00 USD'))
-        self.assertEqual(Position(Lot("USD", None, None), D('10')), pos)
->>>>>>> 7e4d8d2a
 
         pos = from_amounts(A('10 GOOG'),
                            A('510.00 USD'))
         self.assertEqual(
-<<<<<<< HEAD
             Position(A("10 GOOG"), Cost(D('510'), 'USD', None, None)), pos)
 
     def test_constructors(self):
         Position(A('123.45 USD'), None)
         Position(A('123.45 USD'), Cost('74.00', 'CAD', None, None))
         Position(A('123.45 USD'), Cost('74.00', 'CAD', date(2013, 2, 3), None))
-=======
-            Position(Lot("GOOG", A('510 USD'), None), D('10')), pos)
-
-    def test_constructors(self):
-        Position(Lot('USD', None, None), D('123.45'))
-        Position(Lot('USD', A('74.00 CAD'), None), D('123.45'))
-        Position(Lot('USD', A('74.00 CAD'), date(2013, 2, 3)), D('123.45'))
->>>>>>> 7e4d8d2a
         with self.assertRaises(Exception):
-            Position(Amount('123.45', None), None)
+            Position(Amount(D('123.45'), None), None)
         Position(Amount(None, 'USD'), None)
 
     def test_compare_zero_to_none(self):
@@ -244,17 +197,10 @@
         self.assertTrue(positions[4] is pos5)
 
     def test_eq_and_sortkey__bycost(self):
-<<<<<<< HEAD
         pos1 = Position(A("1 USD"), None)
         pos2 = Position(A("1 USD"), Cost(D('10'), 'USD', None, None))
         pos3 = Position(A("1 USD"), Cost(D('11'), 'USD', None, None))
         pos4 = Position(A("1 USD"), Cost(D('12'), 'USD', None, None))
-=======
-        pos1 = Position(Lot("USD", None, None), D('1'))
-        pos2 = Position(Lot("USD", A('10 USD'), None), D('1'))
-        pos3 = Position(Lot("USD", A('11 USD'), None), D('1'))
-        pos4 = Position(Lot("USD", A('12 USD'), None), D('1'))
->>>>>>> 7e4d8d2a
 
         positions = [pos3, pos2, pos1, pos4]
         self.assertEqual([pos1, pos2, pos3, pos4], sorted(positions))
@@ -271,13 +217,8 @@
         self.assertEqual(pos1.cost, pos2.cost)
 
     def test_quantities(self):
-<<<<<<< HEAD
         pos = Position(A("10 USD"), None)
         self.assertEqual(A('10 USD'), pos.units)
-=======
-        pos = Position(Lot("USD", None, None), D('10'))
-        self.assertEqual(A('10 USD'), pos.get_units())
->>>>>>> 7e4d8d2a
         self.assertEqual(A('10 USD'), pos.get_cost())
         self.assertEqual(A('10 USD'), pos.get_weight())
         self.assertEqual(A('16 AUD'), pos.get_weight(A('1.6 AUD')))
@@ -296,37 +237,20 @@
             self.assertEqual(A('15 AUD'), cost_pos.get_weight(A('1.6 AUD')))
 
     def test_add(self):
-<<<<<<< HEAD
         pos = Position(A("28372 USD"), Cost(D('10'), 'AUD', None, None))
         pos.add(D('337'))
-        self.assertEqual(Amount('28709', 'USD'), pos.units)
-        self.assertEqual(Amount('287090', 'AUD'), pos.get_cost())
+        self.assertEqual(A('28709 USD'), pos.units)
+        self.assertEqual(A('287090 AUD'), pos.get_cost())
 
     def test_negative(self):
         pos = Position(A("28372 USD"), Cost(D('10'), 'AUD', None, None))
         negpos = pos.get_negative()
-        self.assertEqual(Amount('-28372', 'USD'), negpos.units)
-        self.assertEqual(Amount('-283720', 'AUD'), negpos.get_cost())
+        self.assertEqual(A('-28372 USD'), negpos.units)
+        self.assertEqual(A('-283720 AUD'), negpos.get_cost())
 
     def test_is_negative_at_cost(self):
         pos1 = Position(A("1 USD"), Cost('10', 'AUD', None, None))
         pos2 = Position(A("-1 USD"), Cost('10', 'AUD', None, None))
-=======
-        pos = Position(Lot("USD", A('10 AUD'), None), D('28372'))
-        pos.add(D('337'))
-        self.assertEqual(A('28709 USD'), pos.get_units())
-        self.assertEqual(A('287090 AUD'), pos.get_cost())
-
-    def test_negative(self):
-        pos = Position(Lot("USD", A('10 AUD'), None), D('28372'))
-        negpos = pos.get_negative()
-        self.assertEqual(A('-28372 USD'), negpos.get_units())
-        self.assertEqual(A('-283720 AUD'), negpos.get_cost())
-
-    def test_is_negative_at_cost(self):
-        pos1 = Position(Lot("USD", A('10 AUD'), None), D('1'))
-        pos2 = Position(Lot("USD", A('10 AUD'), None), D('-1'))
->>>>>>> 7e4d8d2a
         self.assertFalse(pos1.is_negative_at_cost())
         self.assertTrue(pos2.is_negative_at_cost())
 
@@ -334,9 +258,5 @@
         self.assertEqual(("USD", None),
                          Position(A('100 USD'), None).currency_pair())
         self.assertEqual(("AAPL", "USD"),
-<<<<<<< HEAD
                          Position(A('100 AAPL'),
-                                  Cost('43.23', 'USD', None, None)).currency_pair())
-=======
-                         lot_currency_pair(Lot("AAPL", A('43.23 USD'), None)))
->>>>>>> 7e4d8d2a
+                                  Cost('43.23', 'USD', None, None)).currency_pair())
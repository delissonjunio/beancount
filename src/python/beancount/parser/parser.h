#ifndef BEANCOUNT_BUILDER_H
#define BEANCOUNT_BUILDER_H

#include <Python.h>


extern PyObject* builder;


<<<<<<< HEAD
/* #define DO_TRACE_ERRORS   1 */
=======
#define DO_TRACE_ERRORS   1
>>>>>>> 0b313359


/* Error tracing (use for debugging error handling). */
#ifdef DO_TRACE_ERRORS
#  define TRACE_ERROR(...)                              \
    {                                                   \
        fprintf(stdout, "\n");                          \
        fprintf(stdout, "%s:%d: TRACE - In function '%s':\n",   \
                __FILE__, __LINE__, __func__);          \
        fprintf(stdout, __VA_ARGS__);                   \
        fprintf(stdout, "\n");                          \
        fflush(stdout);                                 \
    }
#else
#  define TRACE_ERROR(...)
<<<<<<< HEAD
#endif
=======
#endif


#endif /* BEANCOUNT_BUILDER_H */
>>>>>>> 0b313359
<|MERGE_RESOLUTION|>--- conflicted
+++ resolved
@@ -7,11 +7,7 @@
 extern PyObject* builder;
 
 
-<<<<<<< HEAD
 /* #define DO_TRACE_ERRORS   1 */
-=======
-#define DO_TRACE_ERRORS   1
->>>>>>> 0b313359
 
 
 /* Error tracing (use for debugging error handling). */
@@ -27,11 +23,7 @@
     }
 #else
 #  define TRACE_ERROR(...)
-<<<<<<< HEAD
-#endif
-=======
 #endif
 
 
-#endif /* BEANCOUNT_BUILDER_H */
->>>>>>> 0b313359
+#endif /* BEANCOUNT_BUILDER_H */
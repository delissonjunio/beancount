--- conflicted
+++ resolved
@@ -133,12 +133,7 @@
     (define-key map [(control c)(k)] #'beancount-linked)
     (define-key map [(control c)(\;)] #'beancount-align-to-previous-number)
     (define-key map [(control c)(\:)] #'beancount-align-numbers)
-<<<<<<< HEAD
-    ;; FIXME: There's actually no function by that name!
-    (define-key map [(control c)(p)] #'beancount-test-align)
     (define-key map [?\t] #'beancount-tab)
-=======
->>>>>>> cd752885
     map))
 
 (defvar beancount-mode-syntax-table
@@ -232,7 +227,6 @@
 (defvar beancount-currency-regexp "[A-Z][A-Z-_'.]*"
   "A regular expression to match currencies in beancount.")
 
-<<<<<<< HEAD
 (defun beancount-tab ()
   "Try to use the right meaning of TAB."
   (interactive)
@@ -244,7 +238,7 @@
              (fallback (key-binding (this-command-keys))))
         (if (commandp fallback)
             (command-execute fallback))))))
-=======
+
 (defun beancount-tags (prefix)
   "Return list of all tags starting with PREFIX in current buffer.
 Excludes tags appearing on the current line."
@@ -349,7 +343,6 @@
       (list (- (point) (- (match-end 0) (match-beginning 0)))
             (save-excursion (skip-chars-forward beancount-tag-chars) (point))
             (completion-table-dynamic #'beancount-tags))))))
->>>>>>> cd752885
 
 (defun beancount-hash-keys (hashtable)
   "Extract all the keys of the given hashtable. Return a sorted list."
